--- conflicted
+++ resolved
@@ -4,7 +4,7 @@
 import { useUserType } from '../hooks/useUserType';
 import HeaderWithHamburger from '../components/HeaderWithHamburger';
 import { db } from '../services/firebase';
-import { doc, getDoc } from 'firebase/firestore';
+import { doc, getDoc, collection, query, where, getDocs } from 'firebase/firestore';
 import { getDomainProgressForNotebook } from '../utils/domainProgress';
 import '../styles/SchoolSystem.css';
 import '../styles/Notebooks.css';
@@ -48,11 +48,7 @@
   const [notebooks, setNotebooks] = useState<SchoolNotebook[]>([]);
   const [materia, setMateria] = useState<SchoolSubject | null>(null);
   const [loading, setLoading] = useState(true);
-<<<<<<< HEAD
-  const [activeTab, setActiveTab] = useState<'notebooks' | 'exams'>('notebooks');
   const [materiaId, setMateriaId] = useState<string | null>(null);
-=======
->>>>>>> 66c9f1b5
 
   useEffect(() => {
     const loadMateriaData = async () => {
@@ -97,19 +93,14 @@
               const notebookDoc = await getDoc(doc(db, 'schoolNotebooks', notebookId));
               if (notebookDoc.exists()) {
                 const data = notebookDoc.data();
-<<<<<<< HEAD
-                if (data.idMateria === currentMateriaId) {
-=======
                 console.log('📚 Notebook ID:', notebookDoc.id);
                 console.log('📚 Título del notebook:', data.title);
                 console.log('📚 Tipo del título:', typeof data.title);
                 console.log('📚 Longitud del título:', data.title?.length);
-                if (data.idMateria === materiaId) {
+                if (data.idMateria === currentMateriaId) {
                   // Calcular el progreso de dominio para cada notebook
                   const domainProgress = await getDomainProgressForNotebook(notebookDoc.id);
                   console.log('📊 Progreso de dominio calculado para', data.title, ':', domainProgress);
-                  
->>>>>>> 66c9f1b5
                   notebooksData.push({
                     id: notebookDoc.id,
                     title: data.title || data.titulo || 'Sin título',
@@ -139,34 +130,6 @@
         } else {
           console.log('❌ No hay idCuadernos en userProfile:', userProfile);
         }
-
-<<<<<<< HEAD
-        // Cargar exámenes activos usando el servicio
-        try {
-          console.log('📝 Cargando exámenes para estudiante...');
-          const activeExams = await ExamService.getActiveExamsForStudent(user.uid, currentMateriaId);
-          setExams(activeExams as any[]);
-          console.log('📝 Exámenes disponibles:', activeExams.length);
-          
-          // Verificar si el estudiante ya ha tomado cada examen
-          const attemptsMap = new Map<string, boolean>();
-          for (const exam of activeExams) {
-            const attemptsQuery = query(
-              collection(db, 'examAttempts'),
-              where('examId', '==', exam.id),
-              where('studentId', '==', user.uid)
-            );
-            const attemptsSnapshot = await getDocs(attemptsQuery);
-            attemptsMap.set(exam.id, !attemptsSnapshot.empty);
-          }
-          setExamAttempts(attemptsMap);
-          console.log('📊 Intentos de examen cargados:', attemptsMap);
-        } catch (error) {
-          console.error('❌ Error cargando exámenes:', error);
-          setExams([]);
-        }
-=======
->>>>>>> 66c9f1b5
         
       } catch (err) {
         console.error('Error loading materia data:', err);
