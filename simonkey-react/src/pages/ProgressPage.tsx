import React, { useState, useEffect, lazy, Suspense } from 'react';
import HeaderWithHamburger from '../components/HeaderWithHamburger';
import { FontAwesomeIcon } from '@fortawesome/react-fontawesome';
import { 
  faChevronDown,
  faChevronLeft,
  faChevronRight, 
  faTrophy, 
  faClock, 
  faBrain, 
  faBullseye, 
  faChartLine,
  faCalendarAlt,
  faBook,
  faLightbulb,
  faArrowUp,
  faArrowDown,
  faSpinner
} from '@fortawesome/free-solid-svg-icons';
import { kpiService } from '../services/kpiService';
import { rankingService } from '../services/rankingService';
import '../scripts/fixUserNotebooks';
import '../scripts/verifyNotebookIds';
import '../utils/forceReloadKPIs';
import { auth, db } from '../services/firebase';
import { collection, query, where, getDocs, orderBy, limit, doc, getDoc } from 'firebase/firestore';
import { getEffectiveUserId } from '../utils/getEffectiveUserId';
import { getPositionHistory } from '../utils/createPositionHistory';
import ChartLoadingPlaceholder from '../components/Charts/ChartLoadingPlaceholder';
import { useUserType } from '../hooks/useUserType';
import '../styles/ProgressPage.css';

// Division levels configuration - matching StudyModePage
const DIVISION_LEVELS = {
  WOOD: { name: 'Madera', icon: '🪵', min: 0, max: 24 },
  STONE: { name: 'Piedra', icon: '⛰️', min: 25, max: 74 },
  BRONZE: { name: 'Bronce', icon: '🥉', min: 75, max: 169 },
  SILVER: { name: 'Plata', icon: '🥈', min: 170, max: 329 },
  GOLD: { name: 'Oro', icon: '🥇', min: 330, max: 599 },
  RUBY: { name: 'Rubí', icon: '💎', min: 600, max: 1399 },
  JADE: { name: 'Jade', icon: '💚', min: 1400, max: 2799 },
  CRYSTAL: { name: 'Cristal', icon: '💙', min: 2800, max: 5399 },
  COSMIC: { name: 'Cósmico', icon: '💜', min: 5400, max: 9999 },
  VOID: { name: 'Vacío', icon: '⚫', min: 10000, max: 19999 },
  LEGEND: { name: 'Leyenda', icon: '⭐', min: 20000, max: Infinity }
};

// Lazy load de los componentes de gráficos
const PositionHistoryChart = lazy(() => import('../components/Charts/PositionHistoryChart'));
const WeeklyStudyChart = lazy(() => import('../components/Charts/WeeklyStudyChart'));

interface Materia {
  id: string;
  nombre: string;
}

interface PositionData {
  semana: string;
  posicion: number;
}

interface StudyTimeData {
  dia: string;
  tiempo: number;
}

interface CuadernoData {
  id: string;
  nombre: string;
  score: number;
  posicion: number;
  totalAlumnos: number;
  conceptos: number;
  tiempoEstudio: number;
  estudiosInteligentes: number;
  porcentajeExito: number;
  porcentajeDominio: number;
  estudiosLibres: number;
  juegosJugados: number;
}

const ProgressPage: React.FC = () => {
  const { isSchoolUser, isSchoolStudent, isSchoolTeacher, isSchoolAdmin } = useUserType();
  const [selectedMateria, setSelectedMateria] = useState<string>('');
  const [showMateriaDropdown, setShowMateriaDropdown] = useState(false);
  const [loading, setLoading] = useState(true);
  const [kpisData, setKpisData] = useState<any>(null);
  const [materias, setMaterias] = useState<Materia[]>([]);
  const [cuadernosReales, setCuadernosReales] = useState<CuadernoData[]>([]);
  const [progress, setProgress] = useState(0);
  const [effectiveUserId, setEffectiveUserId] = useState<string>('');

  // Cargar todo al montar el componente
  useEffect(() => {
    loadAllData();
  }, []);

  // Actualizar cuadernos cuando cambie la materia seleccionada
  useEffect(() => {
    if (kpisData && selectedMateria) {
      processCuadernosData();
    }
  }, [selectedMateria, kpisData]);

  // Calcular ranking cuando cambien los cuadernos o la materia
  useEffect(() => {
    // Solo calcular si hay datos de KPIs
    if (kpisData && cuadernosReales.length > 0) {
      calculateRanking();
      calculatePositionHistory();
      calculateWeeklyStudyTime();
    }
  }, [cuadernosReales, selectedMateria]);

  /** Reemplaza el useEffect de la barra de progreso por uno más fluido **/
  useEffect(() => {
    if (loading && !kpisData) {
      setProgress(0);
      let current = 0;
      const interval = setInterval(() => {
        current += Math.random() * 0.5 + 0.7; // avance muy suave y continuo
        if (current >= 100) {
          current = 100;
          clearInterval(interval);
        }
        setProgress(current);
      }, 16); // ~60fps
      return () => clearInterval(interval);
    }
  }, [loading, kpisData]);

  const loadAllData = async () => {
    if (!auth.currentUser) {
      setLoading(false);
      return;
    }

    try {
      setLoading(true);
      
      // Obtener el ID efectivo del usuario solo una vez
      const effectiveUserData = await getEffectiveUserId();
      const userId = effectiveUserData ? effectiveUserData.id : auth.currentUser.uid;
      setEffectiveUserId(userId);
      
      console.log('[ProgressPage] Cargando datos para usuario:', userId);
      
      // Cargar KPIs en paralelo con verificación de última actualización
      const kpisPromise = loadKPIsData(userId);
      
      // Esperar KPIs primero ya que son necesarios para las materias
      const kpis = await kpisPromise;
      if (kpis) {
        setKpisData(kpis);
        // Cargar materias inmediatamente después de KPIs
        await loadMaterias(userId, effectiveUserData?.isSchoolUser || false, kpis);
      }
      
    } catch (error) {
      console.error('[ProgressPage] Error cargando datos:', error);
    } finally {
      setLoading(false);
    }
  };

  const loadKPIsData = async (userId: string) => {
    try {
      console.log('[ProgressPage] Cargando KPIs para usuario:', userId);
      
      // Primero intentar obtener KPIs existentes
      let kpis = await kpiService.getUserKPIs(userId);
      
      // Actualizar si no hay KPIs, si son muy antiguos (más de 1 hora), o si no tienen cuadernos
      const hasNoCuadernos = !kpis?.cuadernos || Object.keys(kpis.cuadernos).length === 0;
      const shouldUpdate = !kpis || !kpis.ultimaActualizacion || 
        (Date.now() - (kpis.ultimaActualizacion?.toDate?.()?.getTime() || 0)) > 3600000 ||
        hasNoCuadernos;
      
      if (shouldUpdate) {
        if (hasNoCuadernos) {
          console.log('[ProgressPage] KPIs sin cuadernos, forzando actualización...');
        } else {
          console.log('[ProgressPage] Actualizando KPIs...');
        }
        await kpiService.updateUserKPIs(userId);
        // Obtener KPIs actualizados
        kpis = await kpiService.getUserKPIs(userId);
        console.log('[ProgressPage] KPIs actualizados:', kpis);
      } else {
        console.log('[ProgressPage] Usando KPIs existentes (actualizados hace menos de 1 hora)');
      }
      
      console.log('[ProgressPage] KPIs obtenidos:', kpis);
      console.log('[ProgressPage] Cuadernos en KPIs:', Object.keys(kpis?.cuadernos || {}));
      
      return kpis;
      
    } catch (error) {
      console.error('[ProgressPage] Error cargando KPIs:', error);
      return null;
    }
  };

  const loadMaterias = async (userId: string, isSchoolUser: boolean, kpis: any) => {
    try {
      console.log('[ProgressPage] Cargando materias, usuario escolar:', isSchoolUser);
      
      const materiasArray: Materia[] = [];
      
      if (isSchoolUser) {
        // Para usuarios escolares, verificar el rol del usuario
        const userDoc = await getDoc(doc(db, 'users', userId));
        if (userDoc.exists()) {
          const userData = userDoc.data();
          
          if (userData.schoolRole === 'teacher') {
            // Para profesores, buscar las materias de sus notebooks
            console.log('[ProgressPage] Usuario es profesor, buscando materias de sus notebooks');
            
            const notebooksQuery = query(
              collection(db, 'schoolNotebooks'),
              where('idProfesor', '==', userId)
            );
            const notebooksSnap = await getDocs(notebooksQuery);
            
            const materiaIds = new Set<string>();
            notebooksSnap.forEach(doc => {
              const notebookData = doc.data();
              if (notebookData.idMateria) {
                materiaIds.add(notebookData.idMateria);
              }
            });
            
            console.log('[ProgressPage] IDs de materias encontradas:', Array.from(materiaIds));
            
            // Cargar información de cada materia
            for (const materiaId of materiaIds) {
              try {
                const subjectDoc = await getDoc(doc(db, 'schoolSubjects', materiaId));
                if (subjectDoc.exists()) {
                  const subjectData = subjectDoc.data();
                  materiasArray.push({
                    id: materiaId,
                    nombre: subjectData.nombre || subjectData.name || 'Sin nombre'
                  });
                }
              } catch (error) {
                console.error('[ProgressPage] Error cargando materia:', materiaId, error);
              }
            }
            
            // Si no se encontraron materias, crear una materia genérica para mostrar progreso general
            if (materiasArray.length === 0) {
              console.log('[ProgressPage] No se encontraron materias, creando vista general');
              materiasArray.push({
                id: 'general',
                nombre: 'Progreso General'
              });
            }
          } else if (userData.schoolRole === 'student') {
            // Para estudiantes escolares, buscar sus materias asignadas
            console.log('[ProgressPage] Usuario escolar (estudiante), buscando materias asignadas');
            console.log('[ProgressPage] Datos del usuario:', userData);
            
            let materiaIds = new Set<string>();
            
            // Primero verificar si el usuario tiene subjectIds (este es el campo correcto para estudiantes)
            if (userData.subjectIds && Array.isArray(userData.subjectIds)) {
              console.log('[ProgressPage] subjectIds encontrados en usuario:', userData.subjectIds);
              userData.subjectIds.forEach((id: string) => materiaIds.add(id));
            }
            
            // También verificar idMaterias (otro posible campo)
            if (userData.idMaterias && Array.isArray(userData.idMaterias)) {
              console.log('[ProgressPage] idMaterias encontrados en usuario:', userData.idMaterias);
              userData.idMaterias.forEach((id: string) => materiaIds.add(id));
            }
            
            // Si no encontramos materias directamente, buscar en schoolStudents
            if (materiaIds.size === 0) {
              const studentQuery = query(
                collection(db, 'schoolStudents'),
                where('idUsuario', '==', userId)
              );
              const studentSnap = await getDocs(studentQuery);
              
              if (!studentSnap.empty) {
                const studentData = studentSnap.docs[0].data();
                console.log('[ProgressPage] Datos de schoolStudents:', studentData);
                
                if (studentData.idMaterias && Array.isArray(studentData.idMaterias)) {
                  studentData.idMaterias.forEach((id: string) => materiaIds.add(id));
                }
                if (studentData.subjectIds && Array.isArray(studentData.subjectIds)) {
                  studentData.subjectIds.forEach((id: string) => materiaIds.add(id));
                }
              }
            }
            
            // Si aún no hay materias, buscar en las asignaciones del admin/profesor
            if (materiaIds.size === 0 && userData.idAdmin) {
              console.log('[ProgressPage] Buscando materias asignadas por admin:', userData.idAdmin);
              
              // Buscar materias donde el estudiante esté asignado
              const subjectsQuery = query(
                collection(db, 'schoolSubjects'),
                where('idEstudiantes', 'array-contains', userId)
              );
              const subjectsSnap = await getDocs(subjectsQuery);
              
              subjectsSnap.forEach(doc => {
                console.log('[ProgressPage] Materia donde estudiante está asignado:', doc.id);
                materiaIds.add(doc.id);
              });
            }
            
            // También incluir materias de KPIs si existen
            if (kpis?.materias) {
              Object.keys(kpis.materias).forEach(materiaId => {
                materiaIds.add(materiaId);
              });
            }
            
            console.log('[ProgressPage] IDs de materias encontradas:', Array.from(materiaIds));
            
            // Cargar información de cada materia
            for (const materiaId of materiaIds) {
              try {
                const subjectDoc = await getDoc(doc(db, 'schoolSubjects', materiaId));
                if (subjectDoc.exists()) {
                  const subjectData = subjectDoc.data();
                  materiasArray.push({
                    id: materiaId,
                    nombre: subjectData.nombre || subjectData.name || 'Sin nombre'
                  });
                }
              } catch (error) {
                console.error('[ProgressPage] Error cargando materia:', materiaId, error);
              }
            }
            
            // Si no se encontraron materias, crear una materia genérica para mostrar progreso general
            if (materiasArray.length === 0) {
              console.log('[ProgressPage] No se encontraron materias, creando vista general');
              materiasArray.push({
                id: 'general',
                nombre: 'Progreso General'
              });
            }
          } else {
            console.log('[ProgressPage] Rol de usuario escolar no reconocido:', userData.schoolRole);
          }
        }
        console.log('[ProgressPage] Materias procesadas para usuario escolar:', materiasArray);
      } else {
        // Para usuarios regulares, buscar en la colección materias
        const materiasQuery = query(
          collection(db, 'materias'),
          where('userId', '==', userId)
        );
        const materiasSnap = await getDocs(materiasQuery);
        
        console.log('[ProgressPage] Materias directas encontradas:', materiasSnap.size);
        
        if (materiasSnap.size > 0) {
          // Si hay materias en la colección materias
          materiasSnap.forEach((doc: any) => {
            const data = doc.data();
            console.log('[ProgressPage] Materia data:', { id: doc.id, data });
            materiasArray.push({
              id: doc.id,
              nombre: data.nombre || data.title || 'Sin nombre'
            });
          });
        } else {
          // Si no hay materias directas, intentar extraerlas de los cuadernos
          console.log('[ProgressPage] No hay materias directas, buscando en cuadernos...');
          
          const notebooksQuery = query(
            collection(db, 'notebooks'),
            where('userId', '==', userId)
          );
          const notebooksSnap = await getDocs(notebooksQuery);
          
          console.log('[ProgressPage] Cuadernos encontrados:', notebooksSnap.size);
        
          // Extraer materias únicas de los cuadernos
          const materiasMap = new Map<string, string>();
          
          notebooksSnap.forEach((doc: any) => {
            const data = doc.data();
            console.log('[ProgressPage] Notebook completo:', { id: doc.id, ...data });
            
            // Buscar el ID de la materia en diferentes campos posibles
            const materiaId = data.materiaId || data.subjectId || data.subject?.id || null;
            
            // Buscar el nombre de la materia en diferentes campos posibles
            const materiaNombre = data.materiaNombre || 
                                 data.subjectName || 
                                 data.materia || 
                                 data.subject?.nombre || 
                                 data.subject?.name ||
                                 data.subject ||
                                 null;
            
            console.log('[ProgressPage] Materia extraída:', { materiaId, materiaNombre });
            
            // Si encontramos nombre pero no ID, usar el nombre como ID
            if (materiaNombre && !materiaId) {
              const generatedId = materiaNombre.toLowerCase().replace(/\s+/g, '-');
              materiasMap.set(generatedId, materiaNombre);
            } else if (materiaId && materiaNombre) {
              materiasMap.set(materiaId, materiaNombre);
            } else if (materiaNombre && typeof materiaNombre === 'string') {
              // Si solo tenemos el nombre como string
              const generatedId = materiaNombre.toLowerCase().replace(/\s+/g, '-');
              materiasMap.set(generatedId, materiaNombre);
            }
          });
          
          // Convertir a array
          Array.from(materiasMap).forEach(([id, nombre]) => {
            materiasArray.push({ id, nombre });
          });
          
          // Si no se encontraron materias pero hay cuadernos, crear una materia "General"
          if (materiasArray.length === 0 && notebooksSnap.size > 0) {
            console.log('[ProgressPage] No se encontraron materias, creando materia General...');
            materiasArray.push({
              id: 'general',
              nombre: 'Todos los Cuadernos'
            });
          }
        }
      }
      
      // Si no se encontraron materias pero hay cuadernos en los KPIs, crear opción general
      if (materiasArray.length === 0 && isSchoolUser && kpisData?.cuadernos && Object.keys(kpisData.cuadernos).length > 0) {
        console.log('[ProgressPage] No se encontraron materias pero hay cuadernos, creando opción general');
        materiasArray.push({
          id: 'general',
          nombre: 'Todos los Cuadernos'
        });
      }
      
      console.log('[ProgressPage] Materias finales:', materiasArray);
      console.log('[ProgressPage] Total de materias encontradas:', materiasArray.length);
      materiasArray.forEach(m => console.log(`[ProgressPage] - Materia: ${m.nombre} (ID: ${m.id})`));
      
      setMaterias(materiasArray);
      
      // Seleccionar la primera materia por defecto
      if (materiasArray.length > 0 && !selectedMateria) {
        console.log('[ProgressPage] Seleccionando primera materia por defecto:', materiasArray[0]);
        setSelectedMateria(materiasArray[0].id);
      }
    } catch (error) {
      console.error('[ProgressPage] Error cargando materias:', error);
    }
  };

  const processCuadernosData = async () => {
    if (!auth.currentUser || !kpisData) return;
    
    try {
      console.log('[ProgressPage] === PROCESANDO DATOS DE CUADERNOS ===');
      console.log('[ProgressPage] Materia seleccionada:', selectedMateria);
      console.log('[ProgressPage] KPIs cuadernos:', kpisData.cuadernos);
    
      const effectiveUserData = await getEffectiveUserId();
      const isSchoolUser = effectiveUserData?.isSchoolUser || false;
      const userId = effectiveUserData ? effectiveUserData.id : auth.currentUser.uid;
      
      const cuadernosTemp: CuadernoData[] = [];
      
      // Obtener información adicional de los cuadernos si es necesario
      const notebookNames = new Map<string, string>();
      const notebookMaterias = new Map<string, string>();
      
      if (isSchoolUser) {
        // Para usuarios escolares, obtener nombres de schoolNotebooks
        const userDoc = await getDoc(doc(db, 'users', userId));
        if (userDoc.exists()) {
          const userData = userDoc.data();
          
          // Para profesores, buscar notebooks por idProfesor
          if (userData.schoolRole === 'teacher') {
            console.log('[ProgressPage] Usuario es profesor, buscando notebooks por idProfesor');
            const notebooksQuery = query(
              collection(db, 'schoolNotebooks'),
              where('idProfesor', '==', userId)
            );
            const notebooksSnap = await getDocs(notebooksQuery);
            
            console.log(`[ProgressPage] Notebooks encontrados para profesor: ${notebooksSnap.size}`);
            
            notebooksSnap.forEach((doc) => {
              const notebookData = doc.data();
              notebookNames.set(doc.id, notebookData.title || 'Sin nombre');
              notebookMaterias.set(doc.id, notebookData.idMateria || '');
              console.log(`[ProgressPage] Notebook profesor ${doc.id}: ${notebookData.title}, materia: ${notebookData.idMateria}`);
            });
          } else {
            // Para estudiantes, buscar notebooks de varias formas
            console.log('[ProgressPage] Usuario es estudiante, buscando notebooks');
            
            // Primero intentar con idCuadernos si existe
            const idCuadernos = userData.idCuadernos || [];
            console.log('[ProgressPage] idCuadernos del estudiante:', idCuadernos);
            
            if (idCuadernos.length > 0) {
              for (const cuadernoId of idCuadernos) {
                const notebookDoc = await getDoc(doc(db, 'schoolNotebooks', cuadernoId));
                if (notebookDoc.exists()) {
                  const notebookData = notebookDoc.data();
                  notebookNames.set(cuadernoId, notebookData.title || 'Sin nombre');
                  notebookMaterias.set(cuadernoId, notebookData.idMateria || '');
                  console.log(`[ProgressPage] Cuaderno de idCuadernos ${cuadernoId}: ${notebookData.title}, materia: ${notebookData.idMateria}`);
                }
              }
            }
            
            // Si no hay idCuadernos o está vacío, buscar notebooks de la materia seleccionada
            if (notebookNames.size === 0 && selectedMateria && selectedMateria !== 'general') {
              console.log('[ProgressPage] Buscando notebooks de la materia:', selectedMateria);
              
              // Buscar notebooks de la materia que sean del profesor
              const materiaNotebooksQuery = query(
                collection(db, 'schoolNotebooks'),
                where('idMateria', '==', selectedMateria)
              );
              const materiaNotebooksSnap = await getDocs(materiaNotebooksQuery);
              
              console.log(`[ProgressPage] Notebooks encontrados para materia ${selectedMateria}: ${materiaNotebooksSnap.size}`);
              
              materiaNotebooksSnap.forEach(doc => {
                const notebookData = doc.data();
                // Solo incluir notebooks que tengan idProfesor (son del profesor)
                if (notebookData.idProfesor) {
                  notebookNames.set(doc.id, notebookData.title || 'Sin nombre');
                  notebookMaterias.set(doc.id, notebookData.idMateria || '');
                  console.log(`[ProgressPage] Notebook de materia ${doc.id}: ${notebookData.title}`);
                }
              });
            }
          }
        }
      } else {
        // Para usuarios regulares, obtener información de notebooks
        const notebooksQuery = query(
          collection(db, 'notebooks'),
          where('userId', '==', userId)
        );
        const notebooksSnap = await getDocs(notebooksQuery);
        
        notebooksSnap.forEach((doc) => {
          const notebookData = doc.data();
          notebookNames.set(doc.id, notebookData.title || 'Sin nombre');
          notebookMaterias.set(doc.id, notebookData.subjectId || notebookData.materiaId || '');
          console.log(`[ProgressPage] Notebook ${doc.id}: ${notebookData.title}, materia: ${notebookData.subjectId || notebookData.materiaId}`);
        });
      }
      
      if (!selectedMateria || selectedMateria === 'general') {
        // Mostrar todos los cuadernos del estudiante
        console.log('[ProgressPage] Vista general - buscando todos los cuadernos del estudiante');
        
        // Para estudiantes escolares, buscar todos sus notebooks de estudio
        const userDoc = await getDoc(doc(db, 'users', userId));
        const userData = userDoc.exists() ? userDoc.data() : null;
        
        if (isSchoolUser && userData?.schoolRole === 'student') {
          // Buscar en learningData todos los notebooks que el estudiante ha estudiado
          const learningQuery = query(
            collection(db, 'learningData'),
            where('userId', '==', userId)
          );
          
          try {
            const learningSnap = await getDocs(learningQuery);
            const studiedNotebooks = new Set<string>();
            
            learningSnap.forEach(doc => {
              const data = doc.data();
              if (data.notebookId) {
                studiedNotebooks.add(data.notebookId);
              }
            });
            
            console.log('[ProgressPage] Notebooks estudiados por el estudiante:', Array.from(studiedNotebooks));
            
            // Para cada notebook estudiado, obtener sus datos
            for (const notebookId of studiedNotebooks) {
              try {
                const notebookDoc = await getDoc(doc(db, 'schoolNotebooks', notebookId));
                if (notebookDoc.exists()) {
                  const notebookData = notebookDoc.data();
                  const cuadernoKPI = kpisData.cuadernos?.[notebookId] || {};
                  
                  cuadernosTemp.push({
                    id: notebookId,
                    nombre: notebookData.title || 'Sin nombre',
                    score: cuadernoKPI.scoreCuaderno || 0,
                    posicion: cuadernoKPI.posicionRanking || 1,
                    totalAlumnos: cuadernoKPI.totalAlumnos || 1,
                    conceptos: cuadernoKPI.conceptosTotales || 0,
                    tiempoEstudio: cuadernoKPI.tiempoEstudio || 0,
                    estudiosInteligentes: cuadernoKPI.estudiosInteligentes || 0,
                    porcentajeExito: cuadernoKPI.porcentajeExito || 0,
                    porcentajeDominio: cuadernoKPI.porcentajeDominio || 0,
                    estudiosLibres: cuadernoKPI.estudiosLibres || 0,
                    juegosJugados: cuadernoKPI.juegosJugados || 0
                  });
                }
              } catch (error) {
                console.error('[ProgressPage] Error cargando notebook:', notebookId, error);
              }
            }
          } catch (error) {
            console.error('[ProgressPage] Error buscando notebooks estudiados:', error);
          }
        }
        
        // También incluir cuadernos de KPIs si no se encontraron de otra forma
        if (cuadernosTemp.length === 0) {
          Object.entries(kpisData.cuadernos || {}).forEach(([cuadernoId, cuadernoData]: [string, any]) => {
            const nombreCuaderno = notebookNames.get(cuadernoId) || cuadernoData.nombreCuaderno || 'Sin nombre';
            
            cuadernosTemp.push({
              id: cuadernoId,
              nombre: nombreCuaderno,
              score: cuadernoData.scoreCuaderno || 0,
              posicion: cuadernoData.posicionRanking || 1,
              totalAlumnos: cuadernoData.totalAlumnos || 1,
            conceptos: cuadernoData.numeroConceptos || 0,
            tiempoEstudio: cuadernoData.tiempoEstudioLocal || 0,
            estudiosInteligentes: cuadernoData.estudiosInteligentesLocal || 0,
            porcentajeExito: cuadernoData.porcentajeExitoEstudiosInteligentes || 0,
            porcentajeDominio: cuadernoData.porcentajeDominioConceptos || 0,
            estudiosLibres: cuadernoData.estudiosLibresLocal || 0,
            juegosJugados: cuadernoData.juegosJugados || 0
          });
        });
        }
      } else {
        // Filtrar por materia seleccionada
        console.log('[ProgressPage] Filtrando cuadernos por materia:', selectedMateria);
        console.log('[ProgressPage] Notebooks con materias:', Array.from(notebookMaterias.entries()));
        
        // Primero, procesar cuadernos que están en KPIs
        Object.entries(kpisData.cuadernos || {}).forEach(([cuadernoId, cuadernoData]: [string, any]) => {
          const cuadernoMateria = notebookMaterias.get(cuadernoId) || cuadernoData.idMateria || '';
          
          console.log(`[ProgressPage] Filtrando cuaderno ${cuadernoId}:`);
          console.log(`  - Materia del cuaderno (notebookMaterias): ${notebookMaterias.get(cuadernoId)}`);
          console.log(`  - Materia del cuaderno (KPIs): ${cuadernoData.idMateria}`);
          console.log(`  - Materia final: ${cuadernoMateria}`);
          console.log(`  - Materia seleccionada: ${selectedMateria}`);
          console.log(`  - Coincide: ${cuadernoMateria === selectedMateria}`);
          
          if (cuadernoMateria === selectedMateria) {
            const nombreCuaderno = notebookNames.get(cuadernoId) || cuadernoData.nombreCuaderno || 'Sin nombre';
            
            console.log(`  - Agregando cuaderno: ${nombreCuaderno}`);
            console.log(`[ProgressPage] Datos del cuaderno ${cuadernoId}:`, {
              juegosJugados: cuadernoData.juegosJugados,
              tiempoJuegosLocal: cuadernoData.tiempoJuegosLocal,
              rawData: cuadernoData
            });
            
            cuadernosTemp.push({
              id: cuadernoId,
              nombre: nombreCuaderno,
              score: cuadernoData.scoreCuaderno || 0,
              posicion: cuadernoData.posicionRanking || 1,
              totalAlumnos: cuadernoData.totalAlumnos || 1,
              conceptos: cuadernoData.numeroConceptos || 0,
              tiempoEstudio: cuadernoData.tiempoEstudioLocal || 0,
              estudiosInteligentes: cuadernoData.estudiosInteligentesLocal || 0,
              porcentajeExito: cuadernoData.porcentajeExitoEstudiosInteligentes || 0,
              porcentajeDominio: cuadernoData.porcentajeDominioConceptos || 0,
              estudiosLibres: cuadernoData.estudiosLibresLocal || 0,
              juegosJugados: cuadernoData.juegosJugados || 0
            });
          }
        });
        
        // Luego, agregar cuadernos que no están en KPIs pero sí están asignados
        notebookMaterias.forEach((materiaId, cuadernoId) => {
          // Verificar si ya fue agregado
          const yaAgregado = cuadernosTemp.some(c => c.id === cuadernoId);
          
          // Si el cuaderno no está en KPIs pero su materia coincide y no ha sido agregado
          if (materiaId === selectedMateria && !yaAgregado) {
            const nombreCuaderno = notebookNames.get(cuadernoId) || 'Sin nombre';
            
            console.log(`[ProgressPage] Agregando cuaderno: ${cuadernoId} - ${nombreCuaderno}`);
            
            // Buscar datos del cuaderno en KPIs si existe
            const cuadernoKPI = kpisData.cuadernos?.[cuadernoId] || {};
            console.log(`[ProgressPage] Datos KPI para ${cuadernoId}:`, cuadernoKPI);
            console.log(`[ProgressPage] Todos los cuadernos en KPIs:`, Object.keys(kpisData.cuadernos || {}));
            
            // Si no hay datos KPI y el cuaderno existe, intentar forzar actualización
            if (Object.keys(cuadernoKPI).length === 0) {
              console.log(`[ProgressPage] ⚠️ No hay datos KPI para ${cuadernoId}, considere actualizar KPIs`);
              // TODO: Aquí podríamos llamar a updateUserKPIs si es necesario
            }
            
            cuadernosTemp.push({
              id: cuadernoId,
              nombre: nombreCuaderno,
              score: cuadernoKPI.scoreCuaderno || 0,
              posicion: cuadernoKPI.posicionRanking || 1,
              totalAlumnos: cuadernoKPI.totalAlumnos || 1,
              conceptos: cuadernoKPI.conceptosTotales || cuadernoKPI.numeroConceptos || 0,
              tiempoEstudio: cuadernoKPI.tiempoEstudio || cuadernoKPI.tiempoEstudioLocal || 0,
              estudiosInteligentes: cuadernoKPI.estudiosInteligentes || cuadernoKPI.estudiosInteligentesLocal || 0,
              porcentajeExito: cuadernoKPI.porcentajeExito || cuadernoKPI.porcentajeExitoEstudiosInteligentes || 0,
              porcentajeDominio: cuadernoKPI.porcentajeDominio || cuadernoKPI.porcentajeDominioConceptos || 0,
              estudiosLibres: cuadernoKPI.estudiosLibres || cuadernoKPI.estudiosLibresLocal || 0,
              juegosJugados: cuadernoKPI.juegosJugados || 0
            });
          }
        });
      }
      
      console.log('[ProgressPage] Cuadernos procesados:', cuadernosTemp.length);
      cuadernosTemp.forEach(c => {
        console.log(`[ProgressPage] - ${c.nombre}: score=${c.score}, pos=${c.posicion}, tiempo=${c.tiempoEstudio}min`);
      });
      
      setCuadernosReales(cuadernosTemp);
    } catch (error) {
      console.error('[ProgressPage] Error procesando cuadernos:', error);
      setCuadernosReales([]);
    }
  };

  const calculateRanking = async () => {
    if (!auth.currentUser || !kpisData) return;

    try {
      const effectiveUserData = await getEffectiveUserId();
      const userId = effectiveUserData ? effectiveUserData.id : auth.currentUser.uid;
      const isSchoolUser = effectiveUserData?.isSchoolUser || false;
      
      console.log('[ProgressPage] Calculando ranking para materia:', selectedMateria);
      console.log('[ProgressPage] Es usuario escolar:', isSchoolUser);
      
      // Para usuarios regulares, mostrar su propio score
      if (!isSchoolUser) {
        console.log('[ProgressPage] Usuario regular, mostrando score personal');
        
        if (!selectedMateria || selectedMateria === 'general') {
          // Para vista general, mostrar el score global
          const globalScore = kpisData?.global?.scoreGlobal || 0;
          setRankingData([{ 
            posicion: 1, 
            nombre: 'Tú', 
            score: Math.ceil(globalScore) 
          }]);
        } else {
          // Para una materia específica, mostrar el score de esa materia
          const materiaScore = kpisData?.materias?.[selectedMateria]?.scoreMateria || 0;
          setRankingData([{ 
            posicion: 1, 
            nombre: 'Tú', 
            score: Math.ceil(materiaScore) 
          }]);
        }
        return;
      }

      // Obtener el documento del usuario para tener la institución
      const userDoc = await getDoc(doc(db, 'users', userId));
      if (!userDoc.exists()) {
        console.log('[ProgressPage] Usuario no encontrado');
        setRankingData([]);
        return;
      }

      const userData = userDoc.data();
      const institutionId = userData.idInstitucion;
      
      if (!institutionId) {
        console.log('[ProgressPage] Usuario sin institución');
        setRankingData([]);
        return;
      }

      // Si no hay materia seleccionada o es general, no mostrar ranking
      // (porque decidimos no hacer ranking global)
      if (!selectedMateria || selectedMateria === 'general') {
        console.log('[ProgressPage] No hay ranking global disponible');
        setRankingData([]);
        return;
      }

      // Obtener el ranking pre-calculado de la materia
      const ranking = await rankingService.getSubjectRanking(institutionId, selectedMateria);
      
      if (!ranking) {
        console.log('[ProgressPage] No se encontró ranking pre-calculado');
        // Si no hay ranking pre-calculado, mostrar solo al usuario actual
        const userScore = kpisData?.materias?.[selectedMateria]?.scoreMateria || 0;
        setRankingData([{ 
          posicion: 1, 
          nombre: 'Tú', 
          score: Math.ceil(userScore) 
        }]);
        return;
      }

      console.log('[ProgressPage] Ranking pre-calculado encontrado:', ranking);
      console.log(`[ProgressPage] Total estudiantes en ranking: ${ranking.totalStudents}`);
      console.log(`[ProgressPage] Última actualización: ${ranking.lastUpdated.toDate().toLocaleString()}`);

      // Convertir el ranking a formato para mostrar
      const rankingToShow = [];
      
      // Tomar los primeros 10 estudiantes
      const top10 = ranking.students.slice(0, 10);
      
      for (const student of top10) {
        rankingToShow.push({
          posicion: student.position,
          nombre: student.studentId === userId ? 'Tú' : student.name,
          score: student.score
        });
      }

      // Si el usuario no está en el top 10, buscarlo y agregarlo al final
      const userPosition = rankingService.getStudentPosition(ranking, userId);
      
      if (userPosition && userPosition > 10) {
        const userInRanking = ranking.students.find(s => s.studentId === userId);
        if (userInRanking) {
          rankingToShow.push({
            posicion: userPosition,
            nombre: 'Tú',
            score: userInRanking.score
          });
        }
      }

      // Si no hay estudiantes en el ranking, mostrar mensaje
      if (rankingToShow.length === 0) {
        console.log('[ProgressPage] No hay estudiantes con puntuación en esta materia');
        const userScore = kpisData?.materias?.[selectedMateria]?.scoreMateria || 0;
        if (userScore > 0) {
          rankingToShow.push({ 
            posicion: 1, 
            nombre: 'Tú', 
            score: userScore 
          });
        }
      }

      console.log('[ProgressPage] Ranking a mostrar:', rankingToShow);
      setRankingData(rankingToShow);
      
      // Verificar si el ranking necesita actualización
      if (rankingService.needsUpdate(ranking)) {
        console.log('[ProgressPage] ⚠️ El ranking tiene más de 10 minutos, considerar actualización');
      }
      
    } catch (error) {
      console.error('[ProgressPage] Error calculando ranking:', error);
      setRankingData([]);
    }
  };

  const calculatePositionHistory = async () => {
    if (!auth.currentUser || !kpisData || !selectedMateria) return;

    try {
      const effectiveUserData = await getEffectiveUserId();
      const isSchoolUser = effectiveUserData?.isSchoolUser || false;
      const userId = effectiveUserData ? effectiveUserData.id : auth.currentUser.uid;
      
      console.log('[ProgressPage] === CALCULANDO HISTORIAL DE POSICIONES ===');
      console.log('[ProgressPage] Usuario escolar:', isSchoolUser);
      console.log('[ProgressPage] Materia seleccionada:', selectedMateria);
      
      // Si es usuario escolar y hay datos de materia, buscar historial real
      if (isSchoolUser && selectedMateria && selectedMateria !== 'general') {
        // Intentar obtener historial real de la base de datos
        const history = await getPositionHistory(userId, selectedMateria, 8);
        
        if (history && history.length > 0) {
          console.log('[ProgressPage] Historial real encontrado:', history);
          const historyData = history.map(h => ({
            semana: h.semana,
            posicion: h.posicion
          }));
          setPositionHistoryData(historyData);
          return;
        }
        
        // Si no hay historial, generar datos basados en la posición actual
        console.log('[ProgressPage] No hay historial real, generando datos...');
      }
      
      // Generar datos por defecto o para usuarios no escolares
      const weeksData: PositionData[] = [];
      const today = new Date();
      const currentWeekStart = new Date(today);
      currentWeekStart.setDate(today.getDate() - today.getDay());
      currentWeekStart.setHours(0, 0, 0, 0);
      
      // Obtener posición actual
      let currentPosition = 1;
      
      if (isSchoolUser && selectedMateria && selectedMateria !== 'general') {
        const materiaKpis = kpisData.materias?.[selectedMateria];
        if (materiaKpis) {
          const userDoc = await getDoc(doc(db, 'users', userId));
          if (userDoc.exists()) {
            const userData = userDoc.data();
            const institutionId = userData.idInstitucion;
            
            if (institutionId) {
              const ranking = await rankingService.getSubjectRanking(institutionId, selectedMateria);
              if (ranking) {
                const userPosition = rankingService.getStudentPosition(ranking, userId);
                if (userPosition) {
                  currentPosition = userPosition;
                  console.log('[ProgressPage] Posición actual:', currentPosition);
                }
              }
            }
          }
        }
      }
      
      // Si no hay historial real, mostrar posición actual constante
      for (let i = 7; i >= 0; i--) {
        const weekStart = new Date(currentWeekStart);
        weekStart.setDate(weekStart.getDate() - (i * 7));
        
        const day = weekStart.getDate().toString().padStart(2, '0');
        const month = (weekStart.getMonth() + 1).toString().padStart(2, '0');
        const weekLabel = `${day}/${month}`;
        
        // Sin datos históricos, mantener la posición actual constante
        weeksData.push({
          semana: weekLabel,
          posicion: currentPosition
        });
      }
      
      console.log('[ProgressPage] Historial generado:', weeksData);
      setPositionHistoryData(weeksData);
      
    } catch (error) {
      console.error('[ProgressPage] Error calculando historial de posiciones:', error);
      // En caso de error, mostrar posición 1 para todas las semanas
      const defaultData: PositionData[] = [];
      const today = new Date();
      const currentWeekStart = new Date(today);
      currentWeekStart.setDate(today.getDate() - today.getDay());
      currentWeekStart.setHours(0, 0, 0, 0);
      
      for (let i = 7; i >= 0; i--) {
        const weekStart = new Date(currentWeekStart);
        weekStart.setDate(weekStart.getDate() - (i * 7));
        const day = weekStart.getDate().toString().padStart(2, '0');
        const month = (weekStart.getMonth() + 1).toString().padStart(2, '0');
        
        defaultData.push({
          semana: `${day}/${month}`,
          posicion: 1
        });
      }
      setPositionHistoryData(defaultData);
    }
  };

  const calculateWeeklyStudyTime = async () => {
    if (!auth.currentUser || !kpisData) return;
    
    console.log('[ProgressPage] === CALCULANDO TIEMPO DE ESTUDIO SEMANAL ===');
    console.log('[ProgressPage] KPIs disponibles:', kpisData);
    console.log('[ProgressPage] Materia seleccionada:', selectedMateria);
    console.log('[ProgressPage] Cuadernos reales:', cuadernosReales);

    try {
      const weekDays = ['Dom', 'Lun', 'Mar', 'Mié', 'Jue', 'Vie', 'Sáb'];
      const chartData: StudyTimeData[] = [];
      
      // Inicializar todos los días con 0
      const weekMapping = {
        'domingo': 0,
        'lunes': 1,
        'martes': 2,
        'miercoles': 3,
        'jueves': 4,
        'viernes': 5,
        'sabado': 6
      };
      
      // Inicializar estructura de datos para cada día de la semana
      const studyTimeByDay = new Map<number, number>();
      for (let i = 0; i < 7; i++) {
        studyTimeByDay.set(i, 0);
      }
      
      // Función auxiliar para calcular tiempo desde sesiones
      const calculateFromStudySessions = async (timeByDay: Map<number, number>) => {
        const effectiveUserData = await getEffectiveUserId();
        const userId = effectiveUserData ? effectiveUserData.id : auth.currentUser!.uid;
        
        // Obtener la fecha de inicio de la semana actual (ajustado a zona horaria local)
        const today = new Date();
        const currentWeekStart = new Date(today);
        currentWeekStart.setDate(today.getDate() - today.getDay());
        currentWeekStart.setHours(0, 0, 0, 0);
        
        const currentWeekEnd = new Date(currentWeekStart);
        currentWeekEnd.setDate(currentWeekEnd.getDate() + 7);
        
        console.log('[ProgressPage] Hoy es:', today.toISOString(), 'Día de la semana:', today.getDay());
        console.log('[ProgressPage] Zona horaria:', Intl.DateTimeFormat().resolvedOptions().timeZone);

        console.log('[ProgressPage] Buscando sesiones desde:', currentWeekStart.toISOString());
        console.log('[ProgressPage] Hasta:', currentWeekEnd.toISOString());
        
        // Obtener todas las sesiones de estudio del usuario
        const studySessionsQuery = query(
          collection(db, 'studySessions'),
          where('userId', '==', userId)
        );
        
        const allSessionsSnap = await getDocs(studySessionsQuery);
        console.log('[ProgressPage] Total sesiones encontradas:', allSessionsSnap.size);
        
        // Filtrar manualmente por fecha y cuaderno si es necesario
        allSessionsSnap.forEach((doc: any) => {
          const session = doc.data();
          const sessionDate = session.startTime?.toDate ? session.startTime.toDate() : new Date(session.startTime);
          
          console.log(`[ProgressPage] Sesión ${doc.id}: fecha=${sessionDate.toISOString()}, notebook=${session.notebookId}, mode=${session.mode}`);
          
          if (sessionDate >= currentWeekStart && sessionDate < currentWeekEnd) {
            // Si hay materia seleccionada, filtrar por cuadernos de esa materia
            if (selectedMateria && selectedMateria !== 'general') {
              const belongsToMateria = cuadernosReales.some(c => c.id === session.notebookId);
              if (!belongsToMateria) {
                console.log(`[ProgressPage] Sesión ${doc.id} filtrada: no pertenece a la materia seleccionada`);
                return;
              }
            }
            
            const dayOfWeek = sessionDate.getDay();
            let sessionDuration = 0;
            
            // Calcular duración de la sesión
            if (session.metrics?.timeSpent) {
              // timeSpent está en segundos, convertir a minutos
              sessionDuration = Math.round(session.metrics.timeSpent / 60);
              console.log(`[ProgressPage] Sesión ${doc.id}: timeSpent=${session.metrics.timeSpent}s -> ${sessionDuration}min`);
            } else if (session.metrics?.sessionDuration) {
              sessionDuration = Math.round(session.metrics.sessionDuration / 60);
              console.log(`[ProgressPage] Sesión ${doc.id}: sessionDuration=${session.metrics.sessionDuration}s -> ${sessionDuration}min`);
            } else if (session.startTime && session.endTime) {
              const start = session.startTime.toDate ? session.startTime.toDate() : new Date(session.startTime);
              const end = session.endTime.toDate ? session.endTime.toDate() : new Date(session.endTime);
              sessionDuration = Math.round((end.getTime() - start.getTime()) / 60000);
              console.log(`[ProgressPage] Sesión ${doc.id}: calculado de start/end -> ${sessionDuration}min`);
            } else {
              sessionDuration = 5;
              console.log(`[ProgressPage] Sesión ${doc.id}: usando valor por defecto -> ${sessionDuration}min`);
            }
            
            const currentTime = timeByDay.get(dayOfWeek) || 0;
            timeByDay.set(dayOfWeek, currentTime + sessionDuration);
            console.log(`[ProgressPage] Agregando ${sessionDuration}min al día ${dayOfWeek} (total: ${currentTime + sessionDuration}min)`);
          }
        });
      };
      
      // Si hay materia seleccionada y no es general, filtrar por materia
      if (selectedMateria && selectedMateria !== 'general') {
        // Buscar tiempo de estudio por materia
        const materiaData = kpisData.materias?.[selectedMateria];
        if (materiaData?.tiempoEstudioSemanal) {
          console.log('[ProgressPage] Tiempo de estudio semanal encontrado para materia:', selectedMateria, materiaData.tiempoEstudioSemanal);
          console.log('[ProgressPage] Detalle del tiempo por día:', JSON.stringify(materiaData.tiempoEstudioSemanal, null, 2));
          
          // Usar los datos semanales de la materia específica
          Object.entries(materiaData.tiempoEstudioSemanal).forEach(([dia, tiempo]) => {
            const dayIndex = weekMapping[dia as keyof typeof weekMapping];
            if (dayIndex !== undefined && typeof tiempo === 'number') {
              studyTimeByDay.set(dayIndex, tiempo);
            }
          });
          
          // Log para debug
          const totalTimeInWeek = Object.values(materiaData.tiempoEstudioSemanal).reduce((sum: number, time: any) => sum + (time || 0), 0);
          console.log(`[ProgressPage] Tiempo total en la semana para materia ${selectedMateria}: ${totalTimeInWeek} minutos`);
        } else {
          // Si no hay datos específicos de la materia, calcular desde las sesiones de los cuadernos
          console.log('[ProgressPage] No hay tiempo semanal específico para la materia, calculando desde sesiones...');
          await calculateFromStudySessions(studyTimeByDay);
        }
      } else {
        // Vista general - usar datos globales si existen
        console.log('[ProgressPage] Datos de KPIs completos:', kpisData);
        console.log('[ProgressPage] tiempoEstudioSemanal existe?', !!kpisData.tiempoEstudioSemanal);
        
        if (kpisData.tiempoEstudioSemanal) {
          const tiempoSemanal = kpisData.tiempoEstudioSemanal;
          
          console.log('[ProgressPage] Usando tiempo de estudio global:', tiempoSemanal);
          
          studyTimeByDay.set(0, tiempoSemanal.domingo || 0);
          studyTimeByDay.set(1, tiempoSemanal.lunes || 0);
          studyTimeByDay.set(2, tiempoSemanal.martes || 0);
          studyTimeByDay.set(3, tiempoSemanal.miercoles || 0);
          studyTimeByDay.set(4, tiempoSemanal.jueves || 0);
          studyTimeByDay.set(5, tiempoSemanal.viernes || 0);
          studyTimeByDay.set(6, tiempoSemanal.sabado || 0);
          
          // Log para debug
          const totalGlobalTime = Object.values(tiempoSemanal).reduce((sum: number, time: any) => sum + ((typeof time === 'number' ? time : 0) || 0), 0);
          console.log(`[ProgressPage] Tiempo total global en la semana: ${totalGlobalTime} minutos`);
        } else {
          console.log('[ProgressPage] No hay datos de tiempo semanal en KPIs');
          // Dejar vacío si no hay datos
        }
      }
      
      // Convertir a formato del gráfico
      for (let i = 0; i < 7; i++) {
        const timeForDay = studyTimeByDay.get(i) || 0;
        chartData.push({
          dia: weekDays[i],
          tiempo: timeForDay
        });
        console.log(`[ProgressPage] ${weekDays[i]}: ${timeForDay} minutos`);
      }
      
      console.log('[ProgressPage] Tiempo de estudio por día (final):', JSON.stringify(chartData, null, 2));
      setStudyTimeData(chartData);
      
    } catch (error) {
      console.error('[ProgressPage] Error calculando tiempo de estudio semanal:', error);
      // En caso de error, mostrar datos vacíos
      const weekDays = ['Dom', 'Lun', 'Mar', 'Mié', 'Jue', 'Vie', 'Sáb'];
      const emptyData = weekDays.map(dia => ({ dia, tiempo: 0 }));
      setStudyTimeData(emptyData);
    }
  };

  // Calcular el ranking real basado en los datos actuales
  const [rankingData, setRankingData] = useState<Array<{posicion: number, nombre: string, score: number}>>([]);

  const [positionHistoryData, setPositionHistoryData] = useState<PositionData[]>([]);

  const [studyTimeData, setStudyTimeData] = useState<StudyTimeData[]>([]);
  const [viewingDivision, setViewingDivision] = useState<keyof typeof DIVISION_LEVELS>('WOOD');
  const [conceptsLearned, setConceptsLearned] = useState(0);

  // Ya no necesitamos datos de ejemplo, usamos cuadernosReales

  // Usar datos reales si están disponibles, si no usar valores por defecto
  const globalScore = Math.ceil(kpisData?.global?.scoreGlobal || 0);
  const globalPercentil = kpisData?.global?.percentilPromedioGlobal || 0;
  const globalStudyTime = kpisData?.global?.tiempoEstudioGlobal || 0;
  const globalSmartStudies = kpisData?.global?.estudiosInteligentesGlobal || 0;
  
  // Load concepts learned with minimum repetitions
  useEffect(() => {
    const loadConceptsLearned = async () => {
      if (!auth.currentUser) return;
      
      try {
        const effectiveUserData = await getEffectiveUserId();
        const userId = effectiveUserData ? effectiveUserData.id : auth.currentUser.uid;
        
        // Get concepts with at least 2 repetitions (same as StudyModePage)
        const conceptsWithMinReps = await kpiService.getConceptsWithMinRepetitions(userId, 2);
        setConceptsLearned(conceptsWithMinReps);
        
        console.log('[ProgressPage] Concepts with min repetitions:', conceptsWithMinReps);
      } catch (error) {
        console.error('[ProgressPage] Error loading concepts learned:', error);
      }
    };
    
    loadConceptsLearned();
  }, []);
  const getCurrentDivision = (concepts: number): keyof typeof DIVISION_LEVELS => {
    for (const [key, level] of Object.entries(DIVISION_LEVELS)) {
      if (concepts >= level.min && concepts <= level.max) {
        return key as keyof typeof DIVISION_LEVELS;
      }
    }
    return 'WOOD';
  };
  const currentDivision = getCurrentDivision(conceptsLearned);
  
  // Division navigation
  const DIVISION_KEYS = Object.keys(DIVISION_LEVELS) as (keyof typeof DIVISION_LEVELS)[];
  
  const navigateToPreviousDivision = () => {
    const currentIndex = DIVISION_KEYS.indexOf(viewingDivision);
    if (currentIndex > 0) {
      setViewingDivision(DIVISION_KEYS[currentIndex - 1]);
    }
  };
  
  const navigateToNextDivision = () => {
    const currentIndex = DIVISION_KEYS.indexOf(viewingDivision);
    if (currentIndex < DIVISION_KEYS.length - 1) {
      setViewingDivision(DIVISION_KEYS[currentIndex + 1]);
    }
  };
  
  // Update viewing division when current division changes
  useEffect(() => {
    if (currentDivision) {
      setViewingDivision(currentDivision);
    }
  }, [currentDivision]);
  
  // Métricas adicionales de los KPIs

  const formatTime = (minutes: number) => {
    const hours = Math.floor(minutes / 60);
    const mins = minutes % 60;
    return hours > 0 ? `${hours}h ${mins}m` : `${mins}m`;
  };

  // Generar insights basados en datos reales
  const generateInsights = () => {
    // Usar cuadernosReales si hay datos, si no usar array vacío
    const cuadernosToUse = cuadernosReales.length > 0 ? cuadernosReales : [];
    
    // Encontrar el día con más y menos tiempo de estudio
    const maxDay = studyTimeData.length > 0 && studyTimeData.some(d => d.tiempo > 0)
      ? studyTimeData.reduce((max, day) => day.tiempo > max.tiempo ? day : max)
      : null;
    const minDay = studyTimeData.length > 0 && studyTimeData.some(d => d.tiempo > 0)
      ? studyTimeData.filter(d => d.tiempo > 0).reduce((min, day) => day.tiempo < min.tiempo ? day : min)
      : null;
    
    // Encontrar el cuaderno con menor % de dominio
    const worstDominioNotebook = cuadernosToUse.length > 0 
      ? cuadernosToUse.reduce((worst, notebook) => 
          notebook.porcentajeDominio < worst.porcentajeDominio ? notebook : worst
        )
      : null;
    
    // Encontrar el cuaderno con mejor % de éxito
    const bestSuccessNotebook = cuadernosToUse.length > 0 
      ? cuadernosToUse.reduce((best, notebook) => 
          notebook.porcentajeExito > best.porcentajeExito ? notebook : best
        )
      : null;
    
    // Calcular tiempo total de estudio esta semana
    const totalWeekTime = studyTimeData.reduce((total, day) => total + day.tiempo, 0);
    
    // Calcular promedio de éxito en estudios inteligentes
    const avgSuccess = cuadernosToUse.length > 0
      ? Math.round(cuadernosToUse.reduce((sum, nb) => sum + nb.porcentajeExito, 0) / cuadernosToUse.length)
      : 0;
    
    const allInsights = [];
    
    // Insight sobre día más productivo
    if (maxDay && maxDay.tiempo > 0) {
      allInsights.push({
        id: 1,
        type: 'study-day',
        title: 'Día más productivo',
        content: `Tu día más productivo de la semana es ${maxDay.dia} con ${maxDay.tiempo} minutos de estudio.`,
        icon: faCalendarAlt,
        color: 'green'
      });
    }
    
    // Insight sobre tiempo total de estudio
    if (totalWeekTime > 0) {
      allInsights.push({
        id: 2,
        type: 'study-time',
        title: 'Tiempo semanal',
        content: `Has estudiado ${formatTime(totalWeekTime)} esta semana. ${totalWeekTime > 300 ? '¡Excelente dedicación!' : 'Intenta aumentar tu tiempo de estudio.'}`,
        icon: faClock,
        color: totalWeekTime > 300 ? 'blue' : 'orange'
      });
    }
    
    // Insight sobre área de oportunidad
    if (worstDominioNotebook) {
      allInsights.push({
        id: 3,
        type: 'opportunity',
        title: 'Área de oportunidad',
        content: `Tu cuaderno "${worstDominioNotebook.nombre}" tiene ${worstDominioNotebook.porcentajeDominio}% de dominio. Dedícale más tiempo para mejorar.`,
        icon: faBook,
        color: 'orange'
      });
    }
    
    // Insight sobre mejor desempeño
    if (bestSuccessNotebook && bestSuccessNotebook.porcentajeExito > 80) {
      allInsights.push({
        id: 4,
        type: 'success',
        title: 'Mejor desempeño',
        content: `¡Felicidades! Tu cuaderno "${bestSuccessNotebook.nombre}" tiene ${bestSuccessNotebook.porcentajeExito}% de éxito en estudios inteligentes.`,
        icon: faTrophy,
        color: 'purple'
      });
    }
    
    // Insight sobre estudios inteligentes
    if (globalSmartStudies > 0) {
      allInsights.push({
        id: 5,
        type: 'smart-studies',
        title: 'Estudios validados',
        content: `Has completado ${globalSmartStudies} estudios inteligentes con un promedio de ${avgSuccess}% de éxito.`,
        icon: faBrain,
        color: avgSuccess > 80 ? 'green' : 'blue'
      });
    }
    
    // Si no hay insights basados en datos, mostrar mensajes motivacionales
    if (allInsights.length === 0) {
      allInsights.push(
        {
          id: 6,
          type: 'welcome',
          title: 'Comienza tu viaje',
          content: 'Completa tu primer estudio inteligente para empezar a ver tus estadísticas personalizadas.',
          icon: faLightbulb,
          color: 'blue'
        },
        {
          id: 7,
          type: 'motivation',
          title: 'Establece una rutina',
          content: 'Estudiar un poco cada día es más efectivo que sesiones largas esporádicas.',
          icon: faChartLine,
          color: 'green'
        }
      );
    }

    // Seleccionar 2 insights (priorizando los basados en datos reales)
    const insightsToShow = allInsights.slice(0, 2);
    return insightsToShow;
  };

  const insights = generateInsights();

  if (loading && !kpisData) {
    return (
<<<<<<< HEAD
      <div className="progress-container">
        <HeaderWithHamburger title="Progreso" />
        <div className="loading-container">
          <div className="loading-spinner"></div>
          <p>Cargando...</p>
=======
      <>
        <HeaderWithHamburger title="Mi Progreso" />
        <div className="progress-layout">
          <div className="loading-container" style={{ minHeight: '300px', display: 'flex', flexDirection: 'column', alignItems: 'center', justifyContent: 'center' }}>
            <div style={{ width: '100%', maxWidth: 400, margin: '0 auto', position: 'relative', height: 60 }}>
              {/* Mono morado */}
              <div style={{ position: 'absolute', left: `calc(${progress}% - 32px)`, top: -38, transition: 'left 0.12s linear', zIndex: 2, fontSize: 32 }}>
                <span role="img" aria-label="mono" style={{ filter: 'hue-rotate(230deg)' }}>🐒</span>
              </div>
              {/* Barra de progreso */}
              <div style={{ width: '100%', height: 18, background: '#ede9fe', borderRadius: 12, overflow: 'hidden', boxShadow: '0 2px 8px rgba(97,71,255,0.07)' }}>
                <div style={{ width: `${progress}%`, height: '100%', background: 'linear-gradient(90deg, #a78bfa 0%, #7c3aed 100%)', borderRadius: 12, transition: 'width 0.12s linear' }} />
              </div>
            </div>
            <p style={{ marginTop: 2, color: '#6b7280', fontWeight: 500 }}>Cargando tus datos de progreso...</p>
          </div>
>>>>>>> 4975f6dc
        </div>
      </div>
    );
  }

  return (
    <>
      <HeaderWithHamburger title="Mi Progreso" />
      <div className="progress-layout">
        <div className="progress-modules-row">
          {isSchoolUser && (
          <div className={`progress-module-col ${!isSchoolUser ? 'no-side-module' : ''}`}>
            {/* Módulo 1: Score Global */}
            <div className="progress-module kpi-module">
              <div className="kpi-icon icon-trophy">
                <FontAwesomeIcon icon={faTrophy} />
              </div>
              <div className="kpi-content">
                <h3>Score Global</h3>
                <p className="kpi-value">{globalScore.toLocaleString()}</p>
                <span className="kpi-label">puntos totales</span>
              </div>
            </div>

            {/* Módulo Lateral: Selector de Materias y Ranking - Solo para usuarios escolares */}
              <div className="progress-side-module">
              {materias.length === 0 ? (
                <div className="no-materias-message">
                  <p>No hay materias disponibles. Crea cuadernos y asígnalos a materias para ver el progreso.</p>
                </div>
              ) : (
                <>
                  <div className="materia-dropdown-container">
                    <button 
                      className="materia-dropdown-btn"
                      onClick={() => setShowMateriaDropdown(!showMateriaDropdown)}
                      type="button"
                    >
                      <span>{materias.find(m => m.id === selectedMateria)?.nombre || 'Seleccionar materia'}</span>
                      <FontAwesomeIcon icon={faChevronDown} className={`dropdown-icon ${showMateriaDropdown ? 'open' : ''}`} />
                    </button>
                
                    {showMateriaDropdown && (
                      <div className="materia-dropdown">
                        {materias.length === 0 ? (
                          <div className="materia-option">No hay materias disponibles</div>
                        ) : (
                          materias.map(materia => (
                            <div 
                              key={materia.id}
                              className={`materia-option ${selectedMateria === materia.id ? 'selected' : ''}`}
                              onClick={() => {
                                console.log('[ProgressPage] Materia seleccionada:', materia);
                                setSelectedMateria(materia.id);
                                setShowMateriaDropdown(false);
                              }}
                            >
                              {materia.nombre}
                            </div>
                          ))
                        )}
                      </div>
                    )}
                  </div>

              <div className="ranking-table">
                <h4>Tabla de Posiciones</h4>
                <div className="ranking-list">
                  {rankingData.length > 0 ? (
                    <>
                      {rankingData.map((student) => (
                        <div 
                          key={student.posicion} 
                          className={`ranking-item ${student.nombre === 'Tú' ? 'current-user' : ''}`}
                        >
                          <span className="ranking-position">#{student.posicion}</span>
                          <span className="ranking-name">{student.nombre}</span>
                          <span className="ranking-score">{student.score.toLocaleString()}</span>
                        </div>
                      ))}
                      {rankingData.length === 1 && rankingData[0].nombre === 'Tú' && (
                        <div className="no-data-message" style={{ marginTop: '1rem', fontSize: '0.875rem', color: '#6b7280', textAlign: 'center' }}>
                          Otros estudiantes aún no tienen puntuación en esta materia
                        </div>
                      )}
                    </>
                  ) : (
                    <div className="ranking-item current-user">
                      <span className="ranking-position">#1</span>
                      <span className="ranking-name">Tú</span>
                      <span className="ranking-score">0</span>
                    </div>
                  )}
                </div>
              </div>
                </>
              )}
            </div>
          </div>
          )}

          <div className={`progress-modules-right ${!isSchoolUser ? 'full-width' : ''}`}>
            <div className="progress-modules-right-row">
              {/* Medal Module */}
              <div className="corner-medal-module">
                <button 
                  className="division-nav-arrow left"
                  onClick={navigateToPreviousDivision}
                  disabled={DIVISION_KEYS.indexOf(viewingDivision) === 0}
                >
                  <FontAwesomeIcon icon={faChevronLeft} />
                </button>
                <div className="corner-medal-header">
                  <div className="corner-medal-center">
                    <div className="corner-medal-icon">
                      {DIVISION_LEVELS[viewingDivision].icon}
                    </div>
                    <div className="corner-medal-content">
                      <div className="corner-medal-label">
                        {viewingDivision === currentDivision ? 'Tu división actual' : '\u00A0'}
                      </div>
                      <div className="corner-medal-division">{DIVISION_LEVELS[viewingDivision].name}</div>
                      <div className="corner-medal-progress">
                        {viewingDivision === currentDivision 
                          ? `${conceptsLearned} conceptos`
                          : `${DIVISION_LEVELS[viewingDivision].min}-${DIVISION_LEVELS[viewingDivision].max === Infinity ? '∞' : DIVISION_LEVELS[viewingDivision].max} conceptos`
                        }
                      </div>
                    </div>
                  </div>
                </div>
                <button 
                  className="division-nav-arrow right"
                  onClick={navigateToNextDivision}
                  disabled={DIVISION_KEYS.indexOf(viewingDivision) === DIVISION_KEYS.length - 1}
                >
                  <FontAwesomeIcon icon={faChevronRight} />
                </button>
              </div>
              
              {/* Módulo 2: Percentil Promedio Global */}
              <div className="progress-module kpi-module">
                <div className="kpi-icon icon-percentil">
                  <FontAwesomeIcon icon={faBullseye} />
                </div>
                <div className="kpi-content">
                  <h3>Percentil Global</h3>
                  <p className="kpi-value">{globalPercentil}°</p>
                  <span className="kpi-label">percentil</span>
                </div>
              </div>

              {/* Módulo 3: Tiempo de Estudio Global */}
              <div className="progress-module kpi-module">
                <div className="kpi-icon icon-time">
                  <FontAwesomeIcon icon={faClock} />
                </div>
                <div className="kpi-content">
                  <h3>Tiempo de Estudio</h3>
                  <p className="kpi-value">{formatTime(globalStudyTime)}</p>
                  <span className="kpi-label">tiempo total</span>
                </div>
              </div>

              {/* Módulo 4: Estudios Inteligentes Global */}
              <div className="progress-module kpi-module">
                <div className="kpi-icon icon-brain">
                  <FontAwesomeIcon icon={faBrain} />
                </div>
                <div className="kpi-content">
                  <h3>Estudios Inteligentes</h3>
                  <p className="kpi-value">{globalSmartStudies}</p>
                  <span className="kpi-label">sesiones validadas</span>
                </div>
              </div>
            </div>

            {/* Módulo Inferior */}
            <div className="progress-bottom-module">
              {/* Gráficos */}
              <div className="charts-container">
                <div className="chart-section">
                  <h3><FontAwesomeIcon icon={faChartLine} className="chart-icon" /> Posicionamiento Histórico</h3>
                  <Suspense fallback={<ChartLoadingPlaceholder height={250} />}>
                    <PositionHistoryChart data={positionHistoryData} />
                  </Suspense>
                </div>

                <div className="chart-section">
                  <h3><FontAwesomeIcon icon={faCalendarAlt} className="chart-icon" /> Tiempo de Estudio Semanal</h3>
                  <Suspense fallback={<ChartLoadingPlaceholder height={250} />}>
                    <WeeklyStudyChart data={studyTimeData} />
                  </Suspense>
                </div>
              </div>

              {/* Tabla de Cuadernos */}
              <div className="notebooks-table-container">
                <h3><FontAwesomeIcon icon={faBook} className="table-icon" /> Detalle por Cuaderno</h3>
                <div className="notebooks-table">
                  <table>
                    <thead>
                      <tr>
                        <th>Cuaderno</th>
                        <th>Score</th>
                        <th>Posición</th>
                        <th>Conceptos</th>
                        <th>Tiempo</th>
                        <th>E. Inteligentes</th>
                        <th>% Éxito</th>
                        <th>% Dominio</th>
                        <th>E. Libres</th>
                        <th>Juegos</th>
                      </tr>
                    </thead>
                    <tbody>
                      {cuadernosReales.length > 0 ? (
                        cuadernosReales.map((cuaderno) => {
                          console.log('[ProgressPage] Renderizando cuaderno en tabla:', cuaderno);
                          return (
                            <tr key={cuaderno.id}>
                              <td className="notebook-name">{cuaderno.nombre}</td>
                              <td className="score-cell">{Math.ceil(cuaderno.score).toLocaleString('es-ES')}</td>
                              <td className="position-cell">
                                #{cuaderno.posicion} de {cuaderno.totalAlumnos}
                              </td>
                              <td>{cuaderno.conceptos}</td>
                              <td>{formatTime(cuaderno.tiempoEstudio)}</td>
                              <td className="smart-studies">{cuaderno.estudiosInteligentes}</td>
                              <td className="percentage success">{cuaderno.porcentajeExito}%</td>
                              <td className="percentage mastery">{cuaderno.porcentajeDominio}%</td>
                              <td>{cuaderno.estudiosLibres}</td>
                              <td>{cuaderno.juegosJugados || 0}</td>
                            </tr>
                          );
                        })
                      ) : (
                        <tr>
                          <td colSpan={9} className="no-data">
                            {loading ? 'Cargando datos...' : selectedMateria === 'general' ? 'No hay cuadernos con datos disponibles' : 'No hay cuadernos para esta materia'}
                          </td>
                        </tr>
                      )}
                    </tbody>
                  </table>
                </div>
              </div>

              {/* Módulo de Insights */}
              <div className="insights-module">
                <div className="insights-header">
                  <FontAwesomeIcon icon={faLightbulb} className="insights-header-icon" />
                  <h3>Insights Personalizados</h3>
                </div>
                <div className="insights-grid">
                  {insights.map((insight) => (
                    <div key={insight.id} className={`insight-card ${insight.color}`}>
                      <div className="insight-icon">
                        <FontAwesomeIcon icon={insight.icon} />
                      </div>
                      <div className="insight-content">
                        <h4>{insight.title}</h4>
                        <p>{insight.content}</p>
                      </div>
                    </div>
                  ))}
                </div>
              </div>
            </div>
          </div>
        </div>
      </div>
    </>
  );
};

export default ProgressPage;<|MERGE_RESOLUTION|>--- conflicted
+++ resolved
@@ -1361,30 +1361,11 @@
 
   if (loading && !kpisData) {
     return (
-<<<<<<< HEAD
       <div className="progress-container">
         <HeaderWithHamburger title="Progreso" />
         <div className="loading-container">
           <div className="loading-spinner"></div>
           <p>Cargando...</p>
-=======
-      <>
-        <HeaderWithHamburger title="Mi Progreso" />
-        <div className="progress-layout">
-          <div className="loading-container" style={{ minHeight: '300px', display: 'flex', flexDirection: 'column', alignItems: 'center', justifyContent: 'center' }}>
-            <div style={{ width: '100%', maxWidth: 400, margin: '0 auto', position: 'relative', height: 60 }}>
-              {/* Mono morado */}
-              <div style={{ position: 'absolute', left: `calc(${progress}% - 32px)`, top: -38, transition: 'left 0.12s linear', zIndex: 2, fontSize: 32 }}>
-                <span role="img" aria-label="mono" style={{ filter: 'hue-rotate(230deg)' }}>🐒</span>
-              </div>
-              {/* Barra de progreso */}
-              <div style={{ width: '100%', height: 18, background: '#ede9fe', borderRadius: 12, overflow: 'hidden', boxShadow: '0 2px 8px rgba(97,71,255,0.07)' }}>
-                <div style={{ width: `${progress}%`, height: '100%', background: 'linear-gradient(90deg, #a78bfa 0%, #7c3aed 100%)', borderRadius: 12, transition: 'width 0.12s linear' }} />
-              </div>
-            </div>
-            <p style={{ marginTop: 2, color: '#6b7280', fontWeight: 500 }}>Cargando tus datos de progreso...</p>
-          </div>
->>>>>>> 4975f6dc
         </div>
       </div>
     );
