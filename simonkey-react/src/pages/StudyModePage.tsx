// src/pages/StudyModePage.tsx
import { useState, useEffect, useCallback, useMemo } from 'react';
import { useNavigate, useLocation } from 'react-router-dom';
import { collection, query, where, getDocs, doc, getDoc, setDoc, updateDoc, arrayUnion, Timestamp } from 'firebase/firestore';
import { db, auth } from '../services/firebase';
import SwipeableStudyCard from '../components/Mobile/SwipeableStudyCard';
import FeedbackMessage from '../components/FeedbackMessage';
import StudyDashboard from '../components/StudyDashboard';
import HeaderWithHamburger from '../components/HeaderWithHamburger';
import MiniQuiz from '../components/MiniQuiz';
import { useStudyService } from '../hooks/useStudyService';
import { Concept, ResponseQuality, StudyMode, Notebook, StudySessionMetrics } from '../types/interfaces';
import '../styles/StudyModePage.css';
import Confetti from 'react-confetti';
import { useUserType } from '../hooks/useUserType';
import { useSchoolStudentData } from '../hooks/useSchoolStudentData';
import { getEffectiveUserId } from '../utils/getEffectiveUserId';

const StudyModePage = () => {
  const navigate = useNavigate();
  const location = useLocation();
  const { isSchoolStudent, subscription } = useUserType();
  const { schoolNotebooks } = useSchoolStudentData();
  
  const [notebooks, setNotebooks] = useState<Notebook[]>([]);
  const [selectedNotebook, setSelectedNotebook] = useState<Notebook | null>(null);
  const [studyMode, setStudyMode] = useState<StudyMode>(StudyMode.SMART);
  
  // Estado para los conceptos y la sesión de estudio
  const [sessionId, setSessionId] = useState<string | null>(null);
  const [allConcepts, setAllConcepts] = useState<Concept[]>([]);
  const [currentConcepts, setCurrentConcepts] = useState<Concept[]>([]);
  const [reviewQueue, setReviewQueue] = useState<Concept[]>([]);
  
  // Add this state at the top level
  const [nextSession, setNextSession] = useState<Date | null>(null);
  
  // Estado para métricas y progreso
  const [metrics, setMetrics] = useState<StudySessionMetrics>({
    totalConcepts: 0,
    conceptsReviewed: 0,
    mastered: 0,
    reviewing: 0,
    timeSpent: 0,
    startTime: new Date()
  });
  
  // Estado de UI 
  const [loading, setLoading] = useState<boolean>(true);
  const [sessionActive, setSessionActive] = useState<boolean>(false);
  const [sessionComplete, setSessionComplete] = useState<boolean>(false);
  const [feedback, setFeedback] = useState<{
    visible: boolean;
    message: string;
    type: 'success' | 'info' | 'warning';
  }>({
    visible: false,
    message: '',
    type: 'info'
  });
  
  // Estado para el Mini Quiz
  const [showMiniQuiz, setShowMiniQuiz] = useState<boolean>(false);
  const [miniQuizPassed, setMiniQuizPassed] = useState<boolean>(false);
  const [miniQuizScore, setMiniQuizScore] = useState<number>(0);
  const [studySessionValidated, setStudySessionValidated] = useState<boolean>(false);
  
  // Estados para pantallas de introducción
  const [showSmartStudyIntro, setShowSmartStudyIntro] = useState<boolean>(false);
  const [showQuizIntro, setShowQuizIntro] = useState<boolean>(false);
  const [showFreeStudyIntro, setShowFreeStudyIntro] = useState<boolean>(false);
  const [pendingStudyMode, setPendingStudyMode] = useState<StudyMode | null>(null);
  
  // Usar nuestro hook de servicio personalizado con el tipo de suscripción
  const studyService = useStudyService(subscription);
  
  // Timer para tracking de tiempo de estudio
  const [sessionTimer, setSessionTimer] = useState<number | null>(null);
  
  // Add this state at the top level
  const [sessionReviewQueue, setSessionReviewQueue] = useState<Concept[]>([]);
  
  // Debug effect to monitor quiz intro state
  useEffect(() => {
    console.log('[QUIZ DEBUG] State changed:', {
      showQuizIntro,
      pendingStudyMode,
      selectedNotebook: selectedNotebook?.title || 'none'
    });
  }, [showQuizIntro, pendingStudyMode, selectedNotebook]);
  
  // Add this state at the top level
  const [uniqueConceptIds, setUniqueConceptIds] = useState<Set<string>>(new Set());
  const [uniqueConceptsCount, setUniqueConceptsCount] = useState<number>(0);
  
  // Estado para conceptos fallados en estudio libre
  const [freeModeReviewQueue, setFreeModeReviewQueue] = useState<Concept[]>([]);
  
  // Al inicio del componente:
  const [reviewedConceptIds, setReviewedConceptIds] = useState<Set<string>>(new Set());
  const [masteredConceptIds, setMasteredConceptIds] = useState<Set<string>>(new Set());
  const [reviewingConceptIds, setReviewingConceptIds] = useState<Set<string>>(new Set());
  
  // Estado para el ID efectivo del usuario (para usuarios escolares)
  const [effectiveUserId, setEffectiveUserId] = useState<string | null>(null);

  // Cargar el ID efectivo del usuario al montar el componente
  useEffect(() => {
    const loadEffectiveUserId = async () => {
      if (auth.currentUser) {
        const effectiveUserData = await getEffectiveUserId();
        setEffectiveUserId(effectiveUserData ? effectiveUserData.id : auth.currentUser.uid);
      }
    };
    loadEffectiveUserId();
  }, [auth.currentUser]);

  // Verificar si viene de otra página con datos
  useEffect(() => {
    if (location.state && location.state.notebookId) {
      const notebook = notebooks.find(n => n.id === location.state.notebookId);
      if (notebook) {
        setSelectedNotebook(notebook);
        
        // Si viene con refreshDashboard, mostrar mensaje de éxito
        if (location.state.refreshDashboard) {
          showFeedback('success', '¡Quiz completado! Tu progreso se ha actualizado');
          // Limpiar el estado para evitar mostrar el mensaje repetidamente
          window.history.replaceState({}, document.title);
        }
      }
    }
  }, [location.state, notebooks]);
  
  // Cargar cuadernos del usuario
  useEffect(() => {
    const fetchNotebooks = async () => {
      if (!auth.currentUser) {
        navigate('/login');
        return;
      }
      
      try {
        setLoading(true);
        
        let notebooksData: Notebook[] = [];
        
        if (isSchoolStudent && schoolNotebooks) {
          // Use school notebooks for school students
          notebooksData = schoolNotebooks.map(notebook => ({
            id: notebook.id,
            title: notebook.title,
            color: notebook.color || '#6147FF'
          }));
        } else if (!isSchoolStudent) {
          // Regular notebooks for other users
          const notebooksQuery = query(
            collection(db, 'notebooks'),
            where('userId', '==', auth.currentUser.uid)
          );
          
          const notebooksSnapshot = await getDocs(notebooksQuery);
          notebooksData = notebooksSnapshot.docs.map(doc => ({
            id: doc.id,
            title: doc.data().title,
            color: doc.data().color || '#6147FF'
          }));
        }
        
        setNotebooks(notebooksData);
        
        // Restaurar último cuaderno usado
        const lastNotebookKey = isSchoolStudent ? 
          `student_${auth.currentUser.uid}_lastStudyNotebookId` : 
          'lastStudyNotebookId';
        const lastNotebookId = localStorage.getItem(lastNotebookKey);
        
        if (lastNotebookId && notebooksData.length > 0) {
          const lastNotebook = notebooksData.find(n => n.id === lastNotebookId);
          if (lastNotebook) {
            setSelectedNotebook(lastNotebook);
          }
        } else if (notebooksData.length === 1) {
          // Si solo hay un cuaderno, seleccionarlo automáticamente
          setSelectedNotebook(notebooksData[0]);
        }
        
        setLoading(false);
      } catch (error) {
        console.error("Error al cargar cuadernos:", error);
        showFeedback('warning', 'Error al cargar tus cuadernos');
        setLoading(false);
      }
    };
    
    fetchNotebooks();
  }, [navigate, isSchoolStudent, schoolNotebooks]);
  
  // Cuando se selecciona un cuaderno, cargar estadísticas de estudio
  useEffect(() => {
    const loadNotebookStats = async () => {
      if (!selectedNotebook || !auth.currentUser) return;
      
      try {
        // Verificar si hay conceptos pendientes de repaso
        const reviewableCount = await studyService.getReviewableConceptsCount(
          auth.currentUser.uid, 
          selectedNotebook.id
        );
        
        // Obtener conteos de conceptos por estado
        const conceptStats = await studyService.getConceptStats(
          auth.currentUser.uid, 
          selectedNotebook.id
        );
        
        // Basado en las estadísticas, mostrar recomendaciones
        if (reviewableCount > 0) {
          showFeedback('info', `Tienes ${reviewableCount} conceptos listos para repasar hoy`);
        }
      } catch (error) {
        console.error("Error al cargar estadísticas:", error);
      }
    };
    
    if (selectedNotebook) {
      loadNotebookStats();
      const lastNotebookKey = isSchoolStudent ? 
        `student_${auth.currentUser?.uid}_lastStudyNotebookId` : 
        'lastStudyNotebookId';
      localStorage.setItem(lastNotebookKey, selectedNotebook.id);
    }
  }, [selectedNotebook]);
  
  // Actualizar tiempo de estudio mientras la sesión está activa
  useEffect(() => {
    if (!sessionActive || !sessionTimer) return;
    
    const interval = setInterval(() => {
      const elapsedSeconds = Math.floor((Date.now() - sessionTimer) / 1000);
      setMetrics(prev => ({
        ...prev,
        timeSpent: elapsedSeconds
      }));
    }, 1000); // Actualizar cada segundo
    
    return () => clearInterval(interval);
  }, [sessionActive, sessionTimer]);
  
  // Efecto para detectar cuando el usuario regresa de completar un quiz
  useEffect(() => {
    const handleFocus = () => {
      // Cuando el usuario regresa a la página (por ejemplo, después de completar un quiz)
      if (selectedNotebook && auth.currentUser) {
        console.log('🔄 Usuario regresó a la página, recargando datos del dashboard...');
        // Forzar recarga de datos del dashboard cambiando temporalmente el cuaderno seleccionado
        const currentNotebook = selectedNotebook;
        setSelectedNotebook(null);
        setTimeout(() => {
          setSelectedNotebook(currentNotebook);
        }, 100);
      }
    };

    // Escuchar cuando la ventana vuelve a tener foco
    window.addEventListener('focus', handleFocus);
    
    return () => {
      window.removeEventListener('focus', handleFocus);
    };
  }, [selectedNotebook, auth.currentUser]);
  
  // Función para refrescar datos del dashboard
  const refreshDashboardData = useCallback(async () => {
    if (!selectedNotebook || !auth.currentUser) return;
    
    try {
      console.log('🔄 Refrescando datos del dashboard para cuaderno:', selectedNotebook.title);
      
      // Los datos del StudyDashboard se recargarán automáticamente por el useEffect
      // que depende de selectedNotebook.id cuando se cambie el cuaderno
      console.log('✅ Datos del dashboard refrescados');
    } catch (error) {
      console.error('❌ Error refreshing dashboard data:', error);
    }
  }, [selectedNotebook, auth.currentUser]);
  
  // Manejar candado completado
  const handleLockComplete = useCallback(() => {
    console.log('Candado completado, concepto listo para evaluar');
    // Refrescar datos del dashboard después de completar un candado
    refreshDashboardData();
  }, [refreshDashboardData]);
  
  // Mostrar mensajes de feedback
  const showFeedback = (type: 'success' | 'info' | 'warning', message: string) => {
    setFeedback({
      visible: true,
      type,
      message
    });
    
    // Ocultarlo automáticamente después de 2 segundos
    setTimeout(() => {
      setFeedback(prev => ({ ...prev, visible: false }));
    }, 2000);
  };
  
  // Iniciar nueva sesión de estudio
  const startStudySession = async (mode?: StudyMode) => {
    console.log('[START SESSION] startStudySession called', {
      mode: mode,
      selectedNotebook: selectedNotebook?.id,
      selectedNotebookTitle: selectedNotebook?.title,
      authUser: auth.currentUser?.uid,
      currentShowQuizIntro: showQuizIntro
    });
    
    if (!auth.currentUser || !selectedNotebook) {
      console.log('[START SESSION] Missing auth or notebook');
      showFeedback('warning', 'Por favor selecciona un cuaderno para estudiar');
      return;
    }
    
    const sessionMode = mode || studyMode;
    console.log('[START SESSION] Using session mode:', sessionMode);
    
    // Mostrar pantalla de introducción según el modo
    if (sessionMode === StudyMode.SMART) {
      console.log('[START SESSION] Setting up SMART study intro');
      setShowSmartStudyIntro(true);
      setPendingStudyMode(sessionMode);
      return;
    } else if (sessionMode === StudyMode.QUIZ) {
      console.log('[START SESSION] Setting up QUIZ intro screen');
      console.log('[START SESSION] Current showQuizIntro state:', showQuizIntro);
      setShowQuizIntro(true);
      setPendingStudyMode(sessionMode);
      console.log('[START SESSION] Set showQuizIntro to true and pendingStudyMode to:', sessionMode);
      // Force a re-render to ensure state is updated
      setTimeout(() => {
        console.log('[START SESSION] After timeout - showQuizIntro should be true');
      }, 100);
      return;
    } else if (sessionMode === StudyMode.FREE) {
      console.log('[START SESSION] Setting up FREE study intro');
      setShowFreeStudyIntro(true);
      setPendingStudyMode(sessionMode);
      return;
    }
  };

  // Función para iniciar la sesión después de la introducción
  const beginStudySession = async () => {
    if (!pendingStudyMode) return;
    
    // Ocultar todas las pantallas de introducción
    setShowSmartStudyIntro(false);
    setShowQuizIntro(false);
    setShowFreeStudyIntro(false);
    
    const sessionMode = pendingStudyMode;
    setPendingStudyMode(null);
    
    // Actualizar el modo de estudio para que se muestre correctamente en el header
    setStudyMode(sessionMode);
    
    // Si el modo seleccionado es QUIZ, redirigir al QuizModePage
    if (sessionMode === StudyMode.QUIZ) {
      // Verificar que selectedNotebook existe antes de navegar
      if (!selectedNotebook) {
        console.error('No hay cuaderno seleccionado para el quiz');
        showFeedback('warning', 'Por favor selecciona un cuaderno para hacer el quiz');
        return;
      }
      
      console.log('Navegando a quiz con cuaderno:', selectedNotebook.id, selectedNotebook.title);
      navigate('/quiz', { 
        state: { 
          notebookId: selectedNotebook.id,
          notebookTitle: selectedNotebook.title,
          skipIntro: true // Indicar que ya se mostró la introducción
        } 
      });
      return;
    }
    
    setLoading(true);
    
    try {
      // Use appropriate user key for school students
      const effectiveUserData = await getEffectiveUserId();
      const userKey = effectiveUserData ? effectiveUserData.id : auth.currentUser!.uid;
      
      // Crear nueva sesión en Firestore
      const session = await studyService.createStudySession(
        userKey, 
        selectedNotebook!.id,
        sessionMode
      );
      
      setSessionId(session.id);
      
      // Cargar conceptos según el modo seleccionado
      let concepts: Concept[];
      
      if (sessionMode === StudyMode.SMART) {
        // CORRECCIÓN: Obtener SOLO conceptos listos para repaso inteligente según SM-3
        concepts = await studyService.getReviewableConcepts(
          userKey, 
          selectedNotebook!.id
        );
        
        console.log('🎯 ESTUDIO INTELIGENTE - Conceptos listos para repaso:', concepts.length);
        
        if (concepts.length === 0) {
          showFeedback('info', 'No tienes conceptos listos para repaso hoy según el algoritmo de repaso espaciado. ¡Excelente trabajo!');
          setLoading(false);
          return;
        }
      } else {
        // ESTUDIO LIBRE: obtener TODOS los conceptos del cuaderno
        concepts = await studyService.getAllConceptsFromNotebook(
          userKey, 
          selectedNotebook!.id
        );
        
        console.log('📚 ESTUDIO LIBRE - Todos los conceptos del cuaderno:', concepts.length);
        
        if (concepts.length === 0) {
          showFeedback('warning', 'No hay conceptos en este cuaderno');
          setLoading(false);
          return;
        }
      }
      
      // Mezclar conceptos aleatoriamente para variedad
      concepts = concepts.sort(() => 0.5 - Math.random());
      
      setAllConcepts(concepts);
      setCurrentConcepts([...concepts]);
      setSessionActive(true);
      setLoading(false);
      
      // Inicializar contadores para repaso inmediato
      setUniqueConceptsCount(concepts.length);
      setUniqueConceptIds(new Set(concepts.map(c => c.id)));
      setSessionReviewQueue([]);
      setReviewedConceptIds(new Set());
      setMasteredConceptIds(new Set());
      setReviewingConceptIds(new Set());
      
      // Iniciar timer de sesión
      setSessionTimer(Date.now());
      
      const modeText = sessionMode === StudyMode.SMART ? 'inteligente' : 'libre';
      showFeedback('success', `Sesión de estudio ${modeText} iniciada con ${concepts.length} conceptos`);
    } catch (error: any) {
      console.error("Error al iniciar sesión:", error);
      
      // Manejar específicamente el error de límite de estudio libre
      if (error.message === 'Ya has usado tu sesión de estudio libre hoy') {
        showFeedback('warning', 'Ya has usado tu sesión de estudio libre hoy. El estudio libre está disponible una vez al día. Puedes usar el estudio inteligente para repasar conceptos específicos.');
        
        // No cambiar automáticamente el modo, dejar que el usuario decida
        setLoading(false);
        return;
      } else {
        showFeedback('warning', 'Error al iniciar la sesión de estudio. Por favor, intenta de nuevo.');
      }
      
      setLoading(false);
    }
  };
  
  // Manejar respuesta del usuario a un concepto
  const handleConceptResponse = async (conceptId: string, quality: ResponseQuality) => {
    console.log('🚨🚨🚨 handleConceptResponse LLAMADO 🚨🚨🚨', { conceptId, quality });
    
    if (!auth.currentUser || !sessionId) return;
    
    console.log('🔍 handleConceptResponse iniciado:', { conceptId, quality });
    console.log('📊 Estado actual:', {
      currentConcepts: currentConcepts.length,
      sessionReviewQueue: sessionReviewQueue.length,
      allConcepts: allConcepts.length
    });
    
    try {
      // Use appropriate user key for school students
      const effectiveUserData = await getEffectiveUserId();
      const userKey = effectiveUserData ? effectiveUserData.id : auth.currentUser.uid;
      
      // Actualizar respuesta usando SM-3
      await studyService.updateConceptResponse(
        userKey,
        conceptId,
        quality
      );
      
      // Actualizar métricas locales
      setMetrics(prev => ({
        ...prev,
        conceptsReviewed: prev.conceptsReviewed + 1,
        mastered: quality === ResponseQuality.MASTERED ? prev.mastered + 1 : prev.mastered,
        reviewing: quality === ResponseQuality.REVIEW_LATER ? prev.reviewing + 1 : prev.reviewing
      }));
      
      // Marcar concepto como revisado
      setReviewedConceptIds(prev => new Set(Array.from(prev).concat([conceptId])));
      
      if (quality === ResponseQuality.MASTERED) {
        setMasteredConceptIds(prev => new Set(Array.from(prev).concat([conceptId])));
      } else {
        setReviewingConceptIds(prev => new Set(Array.from(prev).concat([conceptId])));
      }
      
      // Obtener el concepto actual
      const currentConcept = currentConcepts.find(c => c.id === conceptId);
      console.log('🎯 Concepto actual encontrado:', currentConcept?.término);
      
      // CORRECCIÓN CRÍTICA: Calcular conceptos restantes ANTES de remover el actual
      const remainingConceptsAfterRemoval = currentConcepts.filter(c => c.id !== conceptId);
      console.log('📊 Conceptos restantes después de remover actual:', remainingConceptsAfterRemoval.length);
      
      // Remover concepto de la cola actual
      setCurrentConcepts(remainingConceptsAfterRemoval);
      
      // LÓGICA DE REPASO INMEDIATO CORREGIDA
      let newReviewQueue = [...sessionReviewQueue];
      console.log('📋 Cola de repaso antes de procesar:', newReviewQueue.length);
      
      if (quality === ResponseQuality.REVIEW_LATER && currentConcept) {
        // CORRECCIÓN: Si no aprendió correctamente, agregar a la cola de repaso inmediato
        newReviewQueue = [...sessionReviewQueue, currentConcept];
        console.log('🔄 Concepto agregado a cola de repaso inmediato:', currentConcept.término);
        console.log('📋 Nueva cola de repaso:', newReviewQueue.length);
        showFeedback('info', `"${currentConcept.término}" se agregó a tu cola de repaso. Te lo preguntaremos de nuevo.`);
      } else if (quality === ResponseQuality.MASTERED && currentConcept) {
        // Si dominó el concepto, verificar si estaba en la cola de repaso y eliminarlo
        const wasInReviewQueue = sessionReviewQueue.some(c => c.id === conceptId);
        if (wasInReviewQueue) {
          newReviewQueue = sessionReviewQueue.filter(c => c.id !== conceptId);
          console.log('✅ Concepto eliminado de cola de repaso (dominado):', currentConcept.término);
          showFeedback('success', `¡Excelente! Dominaste "${currentConcept.término}" y lo eliminamos de tu cola de repaso.`);
        }
      }
      
      // Actualizar la cola de repaso
      setSessionReviewQueue(newReviewQueue);
      
      // CORRECCIÓN CRÍTICA: Verificar si es el último concepto INCLUYENDO el que acabamos de procesar
      console.log('🔍 Verificación de finalización:', {
        remainingConceptsAfterRemoval: remainingConceptsAfterRemoval.length,
        newReviewQueueLength: newReviewQueue.length,
        isLastConcept: remainingConceptsAfterRemoval.length === 0
      });
      
      if (remainingConceptsAfterRemoval.length === 0) {
        // Ya no quedan conceptos en la ronda principal
        console.log('🔍 No quedan conceptos en la ronda principal');
        
        if (newReviewQueue.length > 0) {
          console.log('🔄 Continuando con conceptos de repaso inmediato...');
          // CORRECCIÓN: Usar la nueva cola calculada
          continueWithImmediateReview(newReviewQueue);
        } else {
          console.log('✅ No hay conceptos en cola de repaso, completando sesión...');
          await completeStudySession();
        }
      } else {
        console.log('⏭️ Aún quedan conceptos en la ronda actual, continuando...');
      }
      
    } catch (error) {
      console.error("Error al procesar respuesta:", error);
      showFeedback('warning', 'Error al guardar tu respuesta');
    }
  };
  
  // Continuar con conceptos de repaso inmediato - CORREGIDO
  const continueWithImmediateReview = async (queue: Concept[]) => {
    console.log('🔄 continueWithImmediateReview iniciado');
    console.log('📋 Cola de repaso recibida:', queue.length);
    console.log('📋 Conceptos en cola:', queue.map(c => c.término));
    
    if (queue.length === 0) {
      console.log('❌ No hay conceptos en cola de repaso, completando sesión...');
      await completeStudySession();
      return;
    }
    
    // CORRECCIÓN: Tomar el primer concepto y actualizar ambos estados al mismo tiempo
    const nextConcept = queue[0];
    const remainingQueue = queue.slice(1);
    
    console.log('🎯 Siguiente concepto a mostrar:', nextConcept.término);
    console.log('📋 Conceptos restantes en cola después:', remainingQueue.length);
    
    // Actualizar ambos estados de manera sincronizada
    setSessionReviewQueue(remainingQueue);
    setCurrentConcepts([nextConcept]);
    
    console.log('🔄 Mostrando concepto de repaso inmediato:', nextConcept.término);
    showFeedback('info', `Repasando: "${nextConcept.término}"`);
  };
  
  // Completar la sesión de estudio
  const completeStudySession = async () => {
    if (!sessionId || !auth.currentUser) {
      // Si es una sesión de repaso inmediato, solo mostrar feedback y volver al resumen
      if (allConcepts.length > 0 && sessionReviewQueue.length === 0 && !sessionActive) {
        showFeedback('success', '¡Repaso inmediato completado! ¡Ahora sí, lo tienes mucho más claro!');
        setSessionComplete(true);
        setSessionActive(false);
        return;
      }
      return;
    }
    
    // Detener el timer
    if (sessionTimer) {
      clearInterval(sessionTimer);
      setSessionTimer(null);
    }
    
    // Marcar hora de finalización
    const endTime = new Date();
    setMetrics(prev => ({
      ...prev,
      endTime
    }));
    
    try {
      // Guardar estadísticas en Firestore
      await studyService.completeStudySession(
        sessionId,
        {
          ...metrics,
          endTime
        }
      );
      
      // IMPORTANTE: Actualizar límites de estudio libre al COMPLETAR la sesión
      if (studyMode === StudyMode.FREE && selectedNotebook) {
        console.log('🔄 Actualizando límites de estudio libre al completar sesión...');
        const effectiveUserData = await getEffectiveUserId();
        const userKey = effectiveUserData ? effectiveUserData.id : auth.currentUser.uid;
        await studyService.updateFreeStudyUsage(userKey, selectedNotebook.id);
      }
      
      // IMPORTANTE: Para estudio inteligente, NO actualizar límites aquí
      // Los límites se actualizarán después del Mini Quiz
      if (studyMode === StudyMode.SMART && selectedNotebook) {
        console.log('🔄 Estudio inteligente completado. Esperando resultado del Mini Quiz...');
        // Mostrar Mini Quiz para validar el estudio inteligente
        setShowMiniQuiz(true);
        setSessionActive(false);
        return; // No completar la sesión aún
      }
      
      // Para estudio libre, completar normalmente
      if (studyMode === StudyMode.FREE) {
        // Registrar actividad
        await studyService.logStudyActivity(
          auth.currentUser.uid,
          'session_completed',
          `Sesión de estudio libre completada: ${metrics.conceptsReviewed} conceptos revisados, ${metrics.mastered} dominados`
        );
        
        setSessionComplete(true);
        setSessionActive(false);
        
        // Mostrar mensaje especial si hubo repasos inmediatos
        const totalRepetitions = reviewedConceptIds.size - uniqueConceptsCount;
        if (totalRepetitions > 0) {
          showFeedback('success', `¡Excelente perseverancia! Repasaste ${totalRepetitions} conceptos hasta dominarlos.`);
        }
      }
      
    } catch (error) {
      console.error("Error al completar sesión:", error);
      showFeedback('warning', 'Error al guardar estadísticas de la sesión');
      
      // Aún así mostramos el resumen
      setSessionComplete(true);
      setSessionActive(false);
    }
  };
  
  // Manejar resultado del Mini Quiz
  const handleMiniQuizComplete = async (passed: boolean, score: number) => {
    console.log('[MINI QUIZ] Resultado recibido:', { passed, score });
    
    setMiniQuizPassed(passed);
    setMiniQuizScore(score);
    setShowMiniQuiz(false);
    
    if (!auth.currentUser || !selectedNotebook || !sessionId) return;
    
    try {
      if (passed) {
        // Si pasó el Mini Quiz, validar el estudio inteligente
        console.log('✅ Mini Quiz aprobado. Validando estudio inteligente...');
        const effectiveUserData = await getEffectiveUserId();
        const userKey = effectiveUserData ? effectiveUserData.id : auth.currentUser.uid;
        await studyService.updateSmartStudyUsage(userKey, selectedNotebook.id);
        setStudySessionValidated(true);
        
        // Marcar la sesión como validada en Firestore
        await studyService.markStudySessionAsValidated(sessionId);
        
        // Registrar actividad exitosa
        await studyService.logStudyActivity(
          userKey,
          'smart_study_validated',
          `Estudio inteligente validado con Mini Quiz: ${score}/10. ${metrics.conceptsReviewed} conceptos revisados, ${metrics.mastered} dominados`
        );
        
        showFeedback('success', `¡Excelente! Has aprobado el Mini Quiz con ${score}/10. Tu estudio inteligente ha sido validado.`);
      } else {
        // Si no pasó el Mini Quiz, NO validar el estudio inteligente
        console.log('❌ Mini Quiz fallido. Estudio inteligente NO validado.');
        setStudySessionValidated(false);
        
        // Marcar la sesión como NO validada en Firestore
        await studyService.markStudySessionAsValidated(sessionId, false);
        
        // Registrar actividad fallida
        const effectiveUserData = await getEffectiveUserId();
<<<<<<< HEAD
        const userKey = effectiveUserData ? effectiveUserData.id : auth.currentUser!.uid;
=======
        const userKey = effectiveUserData ? effectiveUserData.id : auth.currentUser.uid;
>>>>>>> 5c75cae0
        await studyService.logStudyActivity(
          userKey,
          'smart_study_failed_validation',
          `Estudio inteligente falló validación con Mini Quiz: ${score}/10. ${metrics.conceptsReviewed} conceptos revisados, ${metrics.mastered} dominados`
        );
        
        showFeedback('warning', `Tu calificación fue de ${score}/10. Necesitas al menos 8/10 para validar el estudio inteligente.`);
      }
      
      // Completar la sesión (con o sin validación)
      setSessionComplete(true);
      setSessionActive(false);
      
      // Mostrar mensaje especial si hubo repasos inmediatos
      const totalRepetitions = reviewedConceptIds.size - uniqueConceptsCount;
      if (totalRepetitions > 0) {
        showFeedback('success', `¡Excelente perseverancia! Repasaste ${totalRepetitions} conceptos hasta dominarlos.`);
      }
      
      // Esperar un momento para asegurar que los datos se propaguen en Firestore
      await new Promise(resolve => setTimeout(resolve, 1000));
      
      // Refrescar datos del dashboard para mostrar el progreso actualizado
      await refreshDashboardData();
      
    } catch (error) {
      console.error("Error al procesar resultado del Mini Quiz:", error);
      showFeedback('warning', 'Error al procesar el resultado del Mini Quiz');
      
      // Aún así completar la sesión
      setSessionComplete(true);
      setSessionActive(false);
      
      // Intentar refrescar el dashboard aunque haya error
      try {
        await refreshDashboardData();
      } catch (refreshError) {
        console.error("Error al refrescar dashboard:", refreshError);
      }
    }
  };
  
  // Calcular próxima sesión recomendada basada en algoritmo SRS
  const getNextRecommendedSession = async () => {
    if (!selectedNotebook || !auth.currentUser) return;
    
    try {
      // Obtener estadísticas del cuaderno
      const stats = await studyService.getConceptStats(
        auth.currentUser.uid, 
        selectedNotebook.id
      );
      
      if (stats.readyForReview > 0) {
        showFeedback('info', `Tienes ${stats.readyForReview} conceptos listos para repasar`);
      } else {
        showFeedback('info', 'No tienes conceptos pendientes. ¡Excelente trabajo!');
      }
    } catch (error) {
      console.error("Error al obtener recomendaciones:", error);
    }
  };

  useEffect(() => {
    if (sessionComplete) {
      getNextRecommendedSession();
    }
  }, [sessionComplete]);
  
  // Iniciar nueva sesión con mismo cuaderno
  const startNewSession = () => {
    setSessionActive(false);
    setSessionComplete(false);
    setCurrentConcepts([]);
    setAllConcepts([]);
    setReviewedConceptIds(new Set());
    setMasteredConceptIds(new Set());
    setReviewingConceptIds(new Set());
    setSessionReviewQueue([]);
    setUniqueConceptIds(new Set());
    setUniqueConceptsCount(0);
    setSessionId(null);
    setSessionTimer(null);
    setMetrics({
      totalConcepts: 0,
      conceptsReviewed: 0,
      mastered: 0,
      reviewing: 0,
      timeSpent: 0,
      startTime: new Date()
    });
  };
  
  // Formatear el tiempo de estudio
  const formatStudyTime = (seconds: number): string => {
    const hours = Math.floor(seconds / 3600);
    const minutes = Math.floor((seconds % 3600) / 60);
    const secs = seconds % 60;
    
    if (hours > 0) {
      return `${hours}h ${minutes}m ${secs}s`;
    } else if (minutes > 0) {
      return `${minutes}m ${secs}s`;
    } else {
      return `${secs}s`;
    }
  };
  
  // Memoizar el cálculo de conceptos de repaso pendientes
  const pendingReviewCount = useMemo(() => {
    if (!selectedNotebook || studyMode !== StudyMode.SMART) return 0;
    return reviewQueue.length;
  }, [selectedNotebook, reviewQueue, studyMode]);
  
  // Cálculo de progreso de la sesión
  const sessionProgress = useMemo(() => {
    if (metrics.totalConcepts === 0) return 0;
    return (metrics.conceptsReviewed / metrics.totalConcepts) * 100;
  }, [metrics.conceptsReviewed, metrics.totalConcepts]);
  
  // Funciones para cambiar el modo de estudio
  const handleModeChange = (mode: StudyMode) => {
    setStudyMode(mode);
  };
  
  // Seleccionar un cuaderno
  const handleSelectNotebook = (notebook: Notebook) => {
    setSelectedNotebook(notebook);
    localStorage.setItem('lastStudyNotebookId', notebook.id);
  };
  
  // Iniciar sesión de repaso solo para conceptos pendientes
  const startReviewSession = async () => {
    if (!selectedNotebook || !auth.currentUser) return;
    
    try {
      setLoading(true);
      
      // Obtener conceptos listos para repaso
      const reviewableConcepts = await studyService.getReviewableConcepts(
        auth.currentUser.uid, 
        selectedNotebook.id
      );
      
      if (reviewableConcepts.length === 0) {
        showFeedback('info', 'No tienes conceptos listos para repasar hoy');
        setLoading(false);
        return;
      }
      
      // Mezclar conceptos aleatoriamente
      const shuffledConcepts = reviewableConcepts.sort(() => 0.5 - Math.random());
      
      setAllConcepts(shuffledConcepts);
      setCurrentConcepts([...shuffledConcepts]);
      setSessionActive(true);
      setLoading(false);
      
      showFeedback('success', `Repaso iniciado con ${shuffledConcepts.length} conceptos`);
    } catch (error) {
      console.error("Error al iniciar repaso:", error);
      showFeedback('warning', 'Error al iniciar el repaso');
      setLoading(false);
    }
  };
  
  // Nueva función para repaso inmediato:
  const startImmediateReviewSession = () => {
    if (sessionReviewQueue.length === 0) {
      showFeedback('info', 'No hay conceptos pendientes para repasar');
      return;
    }
    setAllConcepts(sessionReviewQueue);
    setCurrentConcepts(sessionReviewQueue);
    setMetrics({
      totalConcepts: sessionReviewQueue.length,
      conceptsReviewed: 0,
      mastered: 0,
      reviewing: 0,
      timeSpent: 0,
      startTime: new Date()
    });
    setSessionActive(true);
    setSessionComplete(false);
    setSessionReviewQueue([]); // Limpiar la cola para evitar repeticiones
  };
  
  // Obtener tamaño de ventana para el confeti
  const [windowSize, setWindowSize] = useState({ width: window.innerWidth, height: window.innerHeight });
  useEffect(() => {
    const handleResize = () => setWindowSize({ width: window.innerWidth, height: window.innerHeight });
    window.addEventListener('resize', handleResize);
    return () => window.removeEventListener('resize', handleResize);
  }, []);

  // Renderizar introducción al Estudio Inteligente
  const renderSmartStudyIntro = () => {
    return (
      <div className="study-intro-overlay">
        <div className="study-intro-modal">
          <div className="intro-header">
            <i className="fas fa-brain"></i>
            <h2>Estudio Inteligente</h2>
          </div>
          
          <div className="intro-content">
            <div className="intro-section">
              <h3>¿Qué es el Estudio Inteligente?</h3>
              <p>
                El estudio inteligente utiliza el algoritmo de repaso espaciado SM-3 para 
                mostrarte <strong>solo los conceptos que necesitas repasar hoy</strong>.
              </p>
            </div>
            
            <div className="intro-section">
              <h3>¿Cómo funciona?</h3>
              <ul>
                <li><i className="fas fa-calendar-alt"></i> Se basa en tu historial de aprendizaje</li>
                <li><i className="fas fa-clock"></i> Te muestra conceptos en el momento óptimo</li>
                <li><i className="fas fa-redo"></i> Los conceptos difíciles aparecen más seguido</li>
                <li><i className="fas fa-star"></i> Los dominados aparecen menos frecuentemente</li>
              </ul>
            </div>
            
            <div className="intro-section">
              <h3>¿Qué pasa después?</h3>
              <p>
                Al completar el estudio inteligente, deberás hacer un <strong>Mini Quiz</strong> 
                de 5 preguntas. Necesitas al menos <strong>8/10</strong> para que cuente como 
                sesión validada.
              </p>
            </div>
          </div>
          
          <div className="intro-actions">
            <button
              className="action-button secondary"
              onClick={() => setShowSmartStudyIntro(false)}
            >
              <i className="fas fa-times"></i>
              Cancelar
            </button>
            <button
              className="action-button primary"
              onClick={beginStudySession}
            >
              <i className="fas fa-play"></i>
              Iniciar Estudio Inteligente
            </button>
          </div>
        </div>
      </div>
    );
  };

  // Renderizar introducción al Quiz
  const renderQuizIntro = () => {
    console.log('[QUIZ] renderQuizIntro called, returning modal');
    return (
      <div className="study-intro-overlay">
        <div className="study-intro-modal">
          <div className="intro-header">
            <i className="fas fa-question-circle"></i>
            <h2>Quiz de Evaluación</h2>
          </div>
          
          <div className="intro-content">
            <div className="intro-section">
              <h3>¿Qué es el Quiz?</h3>
              <p>
                El quiz es una evaluación de <strong>10 conceptos aleatorios</strong> 
                de tu cuaderno para medir tu dominio general.
              </p>
            </div>
            
            <div className="intro-section">
              <h3>¿Cómo funciona?</h3>
              <ul>
                <li><i className="fas fa-clock"></i> Tiempo limitado: <strong>10 minutos para completar el quiz</strong></li>
                <li><i className="fas fa-star"></i> Puntuación máxima basada en <strong>velocidad y exactitud</strong></li>
                <li><i className="fas fa-calendar"></i> Disponible una vez por semana</li>
              </ul>
            </div>
            
            <div className="intro-section">
              <h3>¿Por qué hacer el Quiz?</h3>
              <p>
                Ayuda a identificar la <strong>constancia y eficacia de estudio</strong>. 
                Es un componente importante del <strong>Score General</strong>.
              </p>
            </div>
            
            <div className="intro-section">
              <h3>¿Estás listo?</h3>
              <p>
                El quiz comenzará cuando hagas clic en "Iniciar Quiz". 
                ¡Buena suerte!
              </p>
            </div>
          </div>
          
          <div className="intro-actions">
            <button
              className="action-button secondary"
              onClick={() => {
                console.log('[QUIZ] Cancel button clicked, hiding quiz intro');
                setShowQuizIntro(false);
                setPendingStudyMode(null);
              }}
            >
              <i className="fas fa-times"></i>
              Cancelar
            </button>
            <button
              className="action-button primary"
              onClick={beginStudySession}
            >
              <i className="fas fa-play"></i>
              Iniciar Quiz
            </button>
          </div>
        </div>
      </div>
    );
  };

  // Renderizar introducción al Estudio Libre
  const renderFreeStudyIntro = () => {
    return (
      <div className="study-intro-overlay">
        <div className="study-intro-modal">
          <div className="intro-header">
            <i className="fas fa-book-open"></i>
            <h2>Estudio Libre</h2>
          </div>
          
          <div className="intro-content">
            <div className="intro-section">
              <h3>¿Qué es el Estudio Libre?</h3>
              <p>
                El estudio libre te permite revisar <strong>todos los conceptos</strong> 
                de tu cuaderno sin restricciones del algoritmo de repaso espaciado.
              </p>
            </div>
            
            <div className="intro-section">
              <h3>¿Cómo funciona?</h3>
              <ul>
                <li><i className="fas fa-list"></i> Acceso a todos los conceptos del cuaderno</li>
                <li><i className="fas fa-random"></i> Orden aleatorio para variedad</li>
                <li><i className="fas fa-redo"></i> Conceptos difíciles se repiten inmediatamente</li>
                <li><i className="fas fa-calendar"></i> Disponible una vez al día</li>
              </ul>
            </div>
            
            <div className="intro-section">
              <h3>¿Cuándo usar Estudio Libre?</h3>
              <p>
                Úsalo cuando quieras repasar todo el material, prepararte para un examen, 
                o cuando el estudio inteligente no tenga conceptos disponibles.
              </p>
            </div>
          </div>
          
          <div className="intro-actions">
            <button
              className="action-button secondary"
              onClick={() => setShowFreeStudyIntro(false)}
            >
              <i className="fas fa-times"></i>
              Cancelar
            </button>
            <button
              className="action-button primary"
              onClick={beginStudySession}
            >
              <i className="fas fa-play"></i>
              Iniciar Estudio Libre
            </button>
          </div>
        </div>
      </div>
    );
  };

  // Renderizar el componente principal
  return (
    <>
      {/* Mini Quiz - se muestra como overlay completo */}
      {showMiniQuiz && selectedNotebook && (
        <div style={{
          position: 'fixed',
          top: 0,
          left: 0,
          right: 0,
          bottom: 0,
          zIndex: 9999,
          backgroundColor: '#f8f9fa'
        }}>
          <MiniQuiz
            notebookId={selectedNotebook.id}
            notebookTitle={selectedNotebook.title}
            onComplete={handleMiniQuizComplete}
            onClose={() => setShowMiniQuiz(false)}
          />
        </div>
      )}
      
      {/* Pantallas de introducción */}
      {showSmartStudyIntro && renderSmartStudyIntro()}
      {showQuizIntro && (
        <>
          {console.log('[QUIZ] Rendering quiz intro screen, showQuizIntro=', showQuizIntro)}
          {renderQuizIntro()}
        </>
      )}
      {showFreeStudyIntro && renderFreeStudyIntro()}
      
      {/* Contenido principal */}
      <div className="study-mode-container">
        <HeaderWithHamburger
          title=""
          subtitle=""
          showBackButton={sessionActive || sessionComplete}
          onBackClick={() => {
            if (sessionActive) {
              if (window.confirm('¿Estás seguro de que quieres salir de la sesión de estudio? Tu progreso se guardará.')) {
                startNewSession();
              }
            } else if (sessionComplete) {
              startNewSession();
            }
          }}
        />
        
        <main className="study-mode-main">
          {/* Mensaje de feedback */}
          {feedback.visible && (
            <FeedbackMessage
              type={feedback.type}
              message={feedback.message}
            />
          )}
          
          {/* Mostrar selección de cuadernos cuando no hay sesión activa */}
          {!sessionActive && !sessionComplete && (
            <div className="study-notebook-selection">
              <div className="study-header">
                <h2>Selecciona un cuaderno para estudiar</h2>
                <div className="study-subtitle">
                  Elige el cuaderno que quieres revisar hoy
                </div>
              </div>
              
              {loading ? (
                <div className="empty-notebooks">
                  <div className="empty-icon">
                    <i className="fas fa-spinner fa-spin"></i>
                  </div>
                  <h3>Cargando cuadernos...</h3>
                </div>
              ) : notebooks.length === 0 ? (
                <div className="empty-notebooks">
                  <div className="empty-icon">
                    <i className="fas fa-book-open"></i>
                  </div>
                  <h3>No tienes cuadernos creados</h3>
                  <p>Crea tu primer cuaderno para comenzar a estudiar</p>
                  <button
                    className="create-notebook-button"
                    onClick={() => navigate('/notebooks')}
                  >
                    <i className="fas fa-plus"></i> Crear mi primer cuaderno
                  </button>
                </div>
              ) : (
                <>
                  {/* Lista de cuadernos */}
                  <div className="notebooks-section">
                    <div className="notebooks-list">
                      {(notebooks as Notebook[]).map((notebook, index) => (
                        <div
                          key={notebook.id || index}
                          className={`notebook-item ${selectedNotebook?.id === notebook.id ? 'selected' : ''}`}
                          onClick={() => handleSelectNotebook(notebook)}
                          style={{ borderColor: notebook.color }}
                        >
                          <div className="notebook-color" style={{ backgroundColor: notebook.color }}>
                            {selectedNotebook?.id === notebook.id && (
                              <div className="selected-indicator">
                                <i className="fas fa-check"></i>
                              </div>
                            )}
                          </div>
                          <div className="notebook-info">
                            <div className="notebook-title">{notebook.title}</div>
                          </div>
                        </div>
                      ))}
                    </div>
                  </div>
                  
                  {selectedNotebook && (
                    <>
                      {/* Dashboard de estudio */}
                      <StudyDashboard
                        notebook={selectedNotebook}
                        userId={effectiveUserId || auth.currentUser?.uid || ''}
                        userSubscription={subscription}
                        onRefresh={refreshDashboardData}
                        onStartSession={startStudySession}
                      />
                      
                      {/* Temporary reset button for development */}
                      {process.env.NODE_ENV === 'development' && (
                        <div style={{ 
                          marginTop: '20px', 
                          padding: '10px', 
                          backgroundColor: '#f0f0f0', 
                          borderRadius: '8px',
                          textAlign: 'center'
                        }}>
                          <div style={{ display: 'flex', gap: '10px', justifyContent: 'center', flexWrap: 'wrap' }}>
                            <button
                              onClick={async () => {
                                if (auth.currentUser) {
                                  await studyService.resetFreeStudyLimit(auth.currentUser.uid);
                                  showFeedback('success', 'Límite de estudio libre reseteado para pruebas');
                                }
                              }}
                              style={{
                                padding: '8px 16px',
                                backgroundColor: '#ff6b6b',
                                color: 'white',
                                border: 'none',
                                borderRadius: '4px',
                                cursor: 'pointer',
                                fontSize: '12px'
                              }}
                            >
                              🔄 Reset Free Study Limit (Dev Only)
                            </button>
                            
                            <button
                              onClick={async () => {
                                if (auth.currentUser) {
                                  await studyService.resetQuizLimit(auth.currentUser.uid);
                                  showFeedback('success', 'Límite de quiz reseteado para pruebas');
                                }
                              }}
                              style={{
                                padding: '8px 16px',
                                backgroundColor: '#4ecdc4',
                                color: 'white',
                                border: 'none',
                                borderRadius: '4px',
                                cursor: 'pointer',
                                fontSize: '12px'
                              }}
                            >
                              🎯 Reset Quiz Limit (Dev Only)
                            </button>
                          </div>
                          <p style={{ fontSize: '11px', color: '#666', marginTop: '5px' }}>
                            Solo para desarrollo - resetea los límites de estudio
                          </p>
                        </div>
                      )}
                    </>
                  )}
                </>
              )}
            </div>
          )}
          
          {sessionActive && (
            <div className="study-session-container">
              {(() => {
                const currentIndex = allConcepts.length - currentConcepts.length + 1;
                const totalConcepts = allConcepts.length;
                const currentConcept = currentConcepts[0];

                // Si no hay concepto actual pero la sesión está activa, probablemente estamos en transición
                // No mostrar nada hasta que se complete la transición
                if (!currentConcept && sessionActive) {
                  return (
                    <div className="loading-transition">
                      <div className="loading-spinner"></div>
                      <p>Procesando...</p>
                    </div>
                  );
                }

                // Solo mostrar el mensaje de "no concepts" si realmente no hay conceptos y la sesión no está activa
                if (!currentConcept && !sessionActive) {
                  return (
                    <div className="no-concepts-message">
                      <i className="fas fa-check-circle"></i>
                      <h3>¡Sesión completada!</h3>
                      <p>Has revisado todos los conceptos disponibles.</p>
                      <button
                        className="session-action-button"
                        onClick={completeStudySession}
                      >
                        Finalizar sesión
                      </button>
                    </div>
                  );
                }

                return (
                  <>
                    <div className="study-session-header-minimal">
                      <div className="card-counter">
                        <span className="card-number">{currentIndex}</span>
                        <span className="card-divider">/</span>
                        <span className="card-total">{totalConcepts}</span>
                      </div>
                      
                      {/* Mostrar información de repaso inmediato */}
                      {sessionReviewQueue.length > 0 && (
                        <div className="immediate-review-indicator">
                          <i className="fas fa-clock"></i>
                          <span>Repaso inmediato: {sessionReviewQueue.length} conceptos</span>
                        </div>
                      )}
                    </div>

                    <SwipeableStudyCard
                      concept={currentConcept}
                      reviewMode={studyMode === StudyMode.SMART}
                      quizMode={studyMode === StudyMode.QUIZ}
                      onResponse={(quality) => handleConceptResponse(currentConcept.id, quality)}
                      onLockComplete={handleLockComplete}
                    />
                  </>
                );
              })()}
            </div>
          )}
          
          {sessionComplete && (
            <div className="study-mode-container smart session-complete-bg">
              <Confetti width={windowSize.width} height={windowSize.height} numberOfPieces={180} recycle={false} />
              <div className="session-complete-card">
                <div className="session-complete-trophy">
                  <i className="fas fa-trophy"></i>
                </div>
                <div className="session-complete-title">
                  {studyMode === StudyMode.SMART && miniQuizPassed 
                    ? '¡Estudio Inteligente Validado!' 
                    : studyMode === StudyMode.SMART && !miniQuizPassed
                    ? 'Estudio Inteligente Completado'
                    : '¡Sesión completada!'
                  }
                </div>
                <div className="session-complete-subtitle">
                  {studyMode === StudyMode.SMART && miniQuizPassed 
                    ? `¡Excelente! Has aprobado el Mini Quiz con ${miniQuizScore}/10. Tu estudio inteligente ha sido validado.`
                    : studyMode === StudyMode.SMART && !miniQuizPassed
                    ? `Tu calificación fue de ${miniQuizScore}/10. Necesitas al menos 8/10 para validar el estudio inteligente.`
                    : '¡Buen trabajo! Sigue así para dominar todos tus conceptos.'
                  }
                </div>
                <div className="session-complete-stats">
                  <div className="session-complete-stat-card concepts">
                    <div className="session-complete-stat-icon"><i className="fas fa-book"></i></div>
                    <div className="session-complete-stat-value">{metrics.conceptsReviewed}</div>
                    <div className="session-complete-stat-label">Conceptos revisados</div>
                  </div>
                  <div className="session-complete-stat-card mastered">
                    <div className="session-complete-stat-icon"><i className="fas fa-star"></i></div>
                    <div className="session-complete-stat-value">{metrics.mastered}</div>
                    <div className="session-complete-stat-label">Dominados</div>
                  </div>
                  <div className="session-complete-stat-card time">
                    <div className="session-complete-stat-icon"><i className="fas fa-clock"></i></div>
                    <div className="session-complete-stat-value">{formatStudyTime(metrics.timeSpent)}</div>
                    <div className="session-complete-stat-label">Tiempo de estudio</div>
                  </div>
                  {/* Mostrar resultado del Mini Quiz si es estudio inteligente */}
                  {studyMode === StudyMode.SMART && (
                    <div className="session-complete-stat-card mini-quiz">
                      <div className="session-complete-stat-icon">
                        <i className={`fas ${miniQuizPassed ? 'fa-check-circle' : 'fa-times-circle'}`}></i>
                      </div>
                      <div className="session-complete-stat-value">{miniQuizScore}/10</div>
                      <div className="session-complete-stat-label">
                        {miniQuizPassed ? 'Mini Quiz Aprobado' : 'Mini Quiz Fallido'}
                      </div>
                    </div>
                  )}
                </div>
              </div>
            </div>
          )}
        </main>
      </div>
    </>
  );
};

export default StudyModePage;<|MERGE_RESOLUTION|>--- conflicted
+++ resolved
@@ -728,11 +728,7 @@
         
         // Registrar actividad fallida
         const effectiveUserData = await getEffectiveUserId();
-<<<<<<< HEAD
-        const userKey = effectiveUserData ? effectiveUserData.id : auth.currentUser!.uid;
-=======
         const userKey = effectiveUserData ? effectiveUserData.id : auth.currentUser.uid;
->>>>>>> 5c75cae0
         await studyService.logStudyActivity(
           userKey,
           'smart_study_failed_validation',
