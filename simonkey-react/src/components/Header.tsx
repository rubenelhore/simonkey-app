import React, { useState } from 'react';
import { Link, useLocation } from 'react-router-dom'; // Añadimos useLocation
import './Header.css';

const Header: React.FC = () => {
  const [isMenuOpen, setIsMenuOpen] = useState(false);
  const location = useLocation(); // Usamos el hook useLocation para acceder a la ubicación actual

  const toggleMenu = () => {
    setIsMenuOpen(!isMenuOpen);
  };

  const closeMenu = () => {
    if (isMenuOpen) setIsMenuOpen(false);
  };

  // Función para manejar el scroll a secciones específicas
  const scrollToSection = (sectionId: string) => {
    closeMenu();
    
    // Si estamos en la página principal
    if (location.pathname === '/') {
      const element = document.getElementById(sectionId);
      if (element) {
        element.scrollIntoView({ behavior: 'smooth' });
      }
    } else {
      // Si estamos en otra página, navegamos a la página principal y luego al elemento
      // Guardamos la sección objetivo en localStorage para usarla después de la navegación
      localStorage.setItem('scrollTo', sectionId);
      window.location.href = '/#' + sectionId;
    }
  };

  return (
    <header className="header">
      <div className="header-container">
        <nav className={`nav ${isMenuOpen ? 'menu-open' : ''}`}>
          <div className="nav-top">
            <Link to="/" className="logo" onClick={(e) => {
              e.preventDefault();
              if (location.pathname === '/') {
                window.scrollTo({ top: 0, behavior: 'smooth' });
              } else {
                window.location.href = '/';
              }
              closeMenu();
            }}>
              <img
                src="/img/favicon.svg"
                alt="Logo Simonkey"
                className="logo-img"
                width="24"
                height="24"
              />
              <span className="logo-text">
                <span style={{ color: 'black' }}>Simon</span>
                <span style={{ color: 'black' }}>key</span>
              </span>
            </Link>
            {/* Botón hamburguesa */}
            <button className="hamburger-btn" aria-label="Menú" onClick={toggleMenu}>
              <span className="hamburger-line"></span>
              <span className="hamburger-line"></span>
              <span className="hamburger-line"></span>
            </button>
<<<<<<< HEAD
            {/* Menú de notificaciones */}
            {showNotifications && (
              <div style={{
                position: 'absolute',
                top: 50,
                right: 20,
                background: 'white',
                border: '1px solid #eee',
                borderRadius: 8,
                boxShadow: '0 2px 8px rgba(0,0,0,0.08)',
                padding: 16,
                minWidth: 220,
                zIndex: 10,
                overflow: 'visible',
              }}>
                <button
                  onClick={() => setShowNotifications(false)}
                  aria-label="Cerrar notificaciones"
                  style={{
                    position: 'absolute',
                    top: 8,
                    right: 8,
                    background: 'none',
                    border: 'none',
                    fontSize: 20,
                    color: '#888',
                    cursor: 'pointer',
                    padding: 4,
                    zIndex: 2
                  }}
                >
                  <svg width="18" height="18" viewBox="0 0 24 24" fill="none" stroke="currentColor" strokeWidth="2" strokeLinecap="round" strokeLinejoin="round"><line x1="18" y1="6" x2="6" y2="18"/><line x1="6" y1="6" x2="18" y2="18"/></svg>
                </button>
                <strong>Notificaciones</strong>
                <div style={{ marginTop: 8 }}>
                  {hasNotification ? (
                    <div>¡Tienes un evento en el calendario!</div>
                  ) : (
                    <div>No tienes notificaciones nuevas.</div>
                  )}
                </div>
              </div>
            )}
=======
>>>>>>> 705f3662
          </div>
          
          <div className="nav-menu">
            <div className="nav-links">
              {/* Usando Link con onClick para mantener consistencia de estilo */}
              <Link to="/#features" className="nav-link" onClick={(e) => {
                e.preventDefault();
                scrollToSection('features');
              }}>
                Características
              </Link>
              <Link to="/#how-it-works" className="nav-link" onClick={(e) => {
                e.preventDefault(); 
                scrollToSection('how-it-works');
              }}>
                Cómo funciona
              </Link>
              <Link to="/pricing" className="nav-link" onClick={(e) => {
                e.preventDefault();
                // Si estamos en la página de pricing, scroll hasta arriba
                if (location.pathname === '/pricing') {
                  window.scrollTo({ top: 0, behavior: 'smooth' });
                } else {
                  // Si no, navega a pricing
                  window.location.href = '/pricing';
                }
                closeMenu();
              }}>
                Precios
              </Link>
            </div>
            <div className="auth-buttons">
              <Link to="/login" className="btn btn-outline" onClick={closeMenu}>
                Iniciar Sesión
              </Link>
              <Link to="/signup" className="btn btn-primary" onClick={closeMenu}>
                Registrarse
              </Link>
            </div>
          </div>
        </nav>
      </div>
    </header>
  );
};

export default Header;<|MERGE_RESOLUTION|>--- conflicted
+++ resolved
@@ -4,6 +4,8 @@
 
 const Header: React.FC = () => {
   const [isMenuOpen, setIsMenuOpen] = useState(false);
+  const [showNotifications, setShowNotifications] = useState(false); // Added for notifications menu
+  const [hasNotification] = useState(false); // Placeholder, replace with real logic if needed
   const location = useLocation(); // Usamos el hook useLocation para acceder a la ubicación actual
 
   const toggleMenu = () => {
@@ -64,7 +66,6 @@
               <span className="hamburger-line"></span>
               <span className="hamburger-line"></span>
             </button>
-<<<<<<< HEAD
             {/* Menú de notificaciones */}
             {showNotifications && (
               <div style={{
@@ -108,8 +109,6 @@
                 </div>
               </div>
             )}
-=======
->>>>>>> 705f3662
           </div>
           
           <div className="nav-menu">
