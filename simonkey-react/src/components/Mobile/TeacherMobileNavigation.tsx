// src/components/Mobile/TeacherMobileNavigation.tsx
import { useState, useEffect } from 'react';
import { NavLink, useLocation } from 'react-router-dom';
import './MobileNavigation.css';

const TeacherMobileNavigation = () => {
  const [isVisible, setIsVisible] = useState(true);
  const [lastScrollTop, setLastScrollTop] = useState(0);
  const location = useLocation();

  // Esconder la navegación al hacer scroll hacia abajo
  useEffect(() => {
    const handleScroll = () => {
      const st = window.pageYOffset || document.documentElement.scrollTop;
      if (st > lastScrollTop && st > 100) {
        // Scroll hacia abajo
        setIsVisible(false);
      } else {
        // Scroll hacia arriba
        setIsVisible(true);
      }
      setLastScrollTop(st <= 0 ? 0 : st);
    };

    window.addEventListener('scroll', handleScroll, { passive: true });
    return () => {
      window.removeEventListener('scroll', handleScroll);
    };
  }, [lastScrollTop]);

  // Resetear el estado al cambiar de ruta
  useEffect(() => {
    setIsVisible(true);
    setLastScrollTop(0);
  }, [location.pathname]);

  return (
    <nav className={`mobile-navigation ${isVisible ? 'visible' : 'hidden'}`}>
      <NavLink 
<<<<<<< HEAD
        to="/materias" 
=======
        to="/teacher/home" 
        className={({ isActive }) => isActive ? "nav-item active" : "nav-item"}
      >
        <i className="fas fa-home"></i>
        <span>Inicio</span>
      </NavLink>
      
      <NavLink 
        to="/school/teacher" 
>>>>>>> f7999e15
        className={({ isActive }) => {
          // Considera activo si estamos en /materias o en subrutas de materias
          const isMateriasRoute = location.pathname === '/materias' || 
                                 location.pathname.includes('/materias/');
          return isMateriasRoute && !location.pathname.includes('/analytics') ? "nav-item active" : "nav-item";
        }}
      >
        <i className="fas fa-book"></i>
        <span>Materias</span>
      </NavLink>
      
      <NavLink 
        to="/school/teacher/analytics" 
        className={({ isActive }) => isActive ? "nav-item active" : "nav-item"}
      >
        <i className="fas fa-chart-line"></i>
        <span>Analítica</span>
      </NavLink>
      
      <NavLink 
        to="/calendar" 
        className={({ isActive }) => isActive ? "nav-item active" : "nav-item"}
      >
        <i className="fas fa-calendar-alt"></i>
        <span>Calendario</span>
      </NavLink>
    </nav>
  );
};

export default TeacherMobileNavigation;<|MERGE_RESOLUTION|>--- conflicted
+++ resolved
@@ -37,9 +37,6 @@
   return (
     <nav className={`mobile-navigation ${isVisible ? 'visible' : 'hidden'}`}>
       <NavLink 
-<<<<<<< HEAD
-        to="/materias" 
-=======
         to="/teacher/home" 
         className={({ isActive }) => isActive ? "nav-item active" : "nav-item"}
       >
@@ -48,8 +45,7 @@
       </NavLink>
       
       <NavLink 
-        to="/school/teacher" 
->>>>>>> f7999e15
+        to="/materias" 
         className={({ isActive }) => {
           // Considera activo si estamos en /materias o en subrutas de materias
           const isMateriasRoute = location.pathname === '/materias' || 
