--- conflicted
+++ resolved
@@ -279,7 +279,6 @@
       allow update, delete: if request.auth != null && resource.data.userId == request.auth.uid;
     }
     
-<<<<<<< HEAD
     // ========== ACTIVIDADES EN BATCH ==========
     match /userActivityBatch/{batchId} {
       allow create: if request.auth != null;
@@ -290,12 +289,13 @@
     match /users/{userId}/miniQuizResults/{quizId} {
       allow read, write: if request.auth != null && 
                           (request.auth.uid == userId || isSuperAdmin());
-=======
+    }
+    
     // Reglas para eventos de calendario
     match /calendarEvents/{eventId} {
       allow create: if request.auth != null && request.resource.data.userId == request.auth.uid;
       allow read, update, delete: if request.auth != null && resource.data.userId == request.auth.uid;
->>>>>>> 7f74516d
+    }
     }
     
     // Permitir a Super Admin acceso completo a cualquier colección no especificada
